package db_test

import (
	"errors"
	"strconv"

<<<<<<< HEAD
=======
	"github.com/cloudfoundry/bosh-cli/director/template"
>>>>>>> 0cba188c
	"github.com/concourse/concourse/atc"
	"github.com/concourse/concourse/atc/creds"
	"github.com/concourse/concourse/atc/db"
	"github.com/concourse/concourse/atc/db/algorithm"
	. "github.com/onsi/ginkgo"
	. "github.com/onsi/gomega"
)

var _ = Describe("Resource", func() {
	var pipeline db.Pipeline

	BeforeEach(func() {
		var (
			created bool
			err     error
		)

		pipeline, created, err = defaultTeam.SavePipeline(
			"pipeline-with-resources",
			atc.Config{
				Resources: atc.ResourceConfigs{
					{
						Name:    "some-resource",
						Type:    "registry-image",
						Source:  atc.Source{"some": "repository"},
						Version: atc.Version{"ref": "abcdef"},
					},
					{
						Name:   "some-other-resource",
						Type:   "git",
						Source: atc.Source{"some": "other-repository"},
					},
					{
						Name:   "some-secret-resource",
						Type:   "git",
						Source: atc.Source{"some": "((secret-repository))"},
					},
					{
						Name:         "some-resource-custom-check",
						Type:         "git",
						Source:       atc.Source{"some": "some-repository"},
						CheckEvery:   "10ms",
						CheckTimeout: "1m",
					},
				},
			},
			0,
			db.PipelineUnpaused,
		)
		Expect(err).ToNot(HaveOccurred())
		Expect(created).To(BeTrue())
	})

	Describe("(Pipeline).Resources", func() {
		var resources []db.Resource

		JustBeforeEach(func() {
			var err error
			resources, err = pipeline.Resources()
			Expect(err).ToNot(HaveOccurred())
		})

		It("returns the resources", func() {
			Expect(resources).To(HaveLen(4))

			ids := map[int]struct{}{}

			for _, r := range resources {
				ids[r.ID()] = struct{}{}

				switch r.Name() {
				case "some-resource":
					Expect(r.Type()).To(Equal("registry-image"))
					Expect(r.Source()).To(Equal(atc.Source{"some": "repository"}))
					Expect(r.ConfigPinnedVersion()).To(Equal(atc.Version{"ref": "abcdef"}))
					Expect(r.CurrentPinnedVersion()).To(Equal(r.ConfigPinnedVersion()))
				case "some-other-resource":
					Expect(r.Type()).To(Equal("git"))
					Expect(r.Source()).To(Equal(atc.Source{"some": "other-repository"}))
				case "some-secret-resource":
					Expect(r.Type()).To(Equal("git"))
					Expect(r.Source()).To(Equal(atc.Source{"some": "((secret-repository))"}))
				case "some-resource-custom-check":
					Expect(r.Type()).To(Equal("git"))
					Expect(r.Source()).To(Equal(atc.Source{"some": "some-repository"}))
					Expect(r.CheckEvery()).To(Equal("10ms"))
					Expect(r.CheckTimeout()).To(Equal("1m"))
				}
			}
		})
	})

	Describe("(Pipeline).Resource", func() {
		var (
			err      error
			found    bool
			resource db.Resource
		)

		Context("when the resource exists", func() {
			BeforeEach(func() {
				resource, found, err = pipeline.Resource("some-resource")
				Expect(err).ToNot(HaveOccurred())
			})

			It("returns the resource", func() {
				Expect(found).To(BeTrue())
				Expect(resource.Name()).To(Equal("some-resource"))
				Expect(resource.Type()).To(Equal("registry-image"))
				Expect(resource.Source()).To(Equal(atc.Source{"some": "repository"}))
			})

<<<<<<< HEAD
			Context("when the resource config id is set on the resource", func() {
				var resourceConfig db.ResourceConfig
=======
			Context("when the resource config id is set on the resource for the first time", func() {
				var resourceScope db.ResourceConfigScope
				var versionsDB *algorithm.VersionsDB
>>>>>>> 0cba188c

				BeforeEach(func() {
					setupTx, err := dbConn.Begin()
					Expect(err).ToNot(HaveOccurred())

					brt := db.BaseResourceType{
						Name: "registry-image",
					}
<<<<<<< HEAD
					_, err = brt.FindOrCreate(setupTx)
					Expect(err).NotTo(HaveOccurred())
					Expect(setupTx.Commit()).To(Succeed())

					resourceConfig, err = resourceConfigFactory.FindOrCreateResourceConfig(logger, "registry-image", atc.Source{"some": "repository"}, creds.VersionedResourceTypes{})
					Expect(err).NotTo(HaveOccurred())

					err = resourceConfig.SetCheckError(errors.New("oops"))
					Expect(err).NotTo(HaveOccurred())
				})

				JustBeforeEach(func() {
					err = resource.SetResourceConfig(resourceConfig.ID())
=======

					_, err = brt.FindOrCreate(setupTx, false)
					Expect(err).NotTo(HaveOccurred())
					Expect(setupTx.Commit()).To(Succeed())

					versionsDB, err = pipeline.LoadVersionsDB()
					Expect(err).ToNot(HaveOccurred())

					resourceScope, err = resource.SetResourceConfig(logger, atc.Source{"some": "repository"}, creds.VersionedResourceTypes{})
					Expect(err).NotTo(HaveOccurred())

					err = resourceScope.SetCheckError(errors.New("oops"))
>>>>>>> 0cba188c
					Expect(err).NotTo(HaveOccurred())

					found, err = resource.Reload()
					Expect(err).NotTo(HaveOccurred())
				})

<<<<<<< HEAD
				It("returns the resource config check error", func() {
					Expect(found).To(BeTrue())
					Expect(resource.ResourceConfigID()).To(Equal(resourceConfig.ID()))
					Expect(resource.ResourceConfigCheckError()).To(Equal(errors.New("oops")))
=======
				It("returns the resource config check error and bumps the pipeline cache index", func() {
					Expect(found).To(BeTrue())
					Expect(resource.ResourceConfigID()).To(Equal(resourceScope.ResourceConfig().ID()))
					Expect(resource.CheckError()).To(Equal(errors.New("oops")))

					cachedVersionsDB, err := pipeline.LoadVersionsDB()
					Expect(err).ToNot(HaveOccurred())
					Expect(versionsDB != cachedVersionsDB).To(BeTrue(), "Expected VersionsDB to be different objects")
				})

				Context("when the resource config id is already set on the resource", func() {
					BeforeEach(func() {
						versionsDB, err = pipeline.LoadVersionsDB()
						Expect(err).ToNot(HaveOccurred())
					})

					It("does not bump the cache index", func() {
						resourceScope, err = resource.SetResourceConfig(logger, atc.Source{"some": "repository"}, creds.VersionedResourceTypes{})
						Expect(err).NotTo(HaveOccurred())

						cachedVersionsDB, err := pipeline.LoadVersionsDB()
						Expect(err).ToNot(HaveOccurred())
						Expect(versionsDB == cachedVersionsDB).To(BeTrue(), "Expected VersionsDB to be the same")
					})
>>>>>>> 0cba188c
				})
			})

			Context("when the resource config id is not set on the resource", func() {
				It("returns nil for the resource config check error", func() {
					Expect(found).To(BeTrue())
					Expect(resource.ResourceConfigID()).To(Equal(0))
<<<<<<< HEAD
					Expect(resource.ResourceConfigCheckError()).To(BeNil())
=======
					Expect(resource.CheckError()).To(BeNil())
>>>>>>> 0cba188c
				})
			})
		})

		Context("when the resource does not exist", func() {
			JustBeforeEach(func() {
				resource, found, err = pipeline.Resource("bonkers")
				Expect(err).ToNot(HaveOccurred())
			})

			It("returns nil", func() {
				Expect(found).To(BeFalse())
				Expect(resource).To(BeNil())
			})
		})
	})

<<<<<<< HEAD
	Describe("SetCheckError", func() {
=======
	Describe("SetResourceConfig", func() {
		var pipeline db.Pipeline
		var config atc.Config

		BeforeEach(func() {
			var created bool
			var err error
			config = atc.Config{
				ResourceTypes: atc.ResourceTypes{
					{
						Name:                 "some-resourceType",
						Type:                 "base",
						Source:               atc.Source{"some": "repository"},
						UniqueVersionHistory: true,
					},
				},
				Resources: atc.ResourceConfigs{
					{
						Name:   "some-resource",
						Type:   "some-type",
						Source: atc.Source{"some": "repository"},
					},
					{
						Name:   "some-other-resource",
						Type:   "some-type",
						Source: atc.Source{"some": "repository"},
					},
					{
						Name:   "pipeline-resource",
						Type:   "some-resourceType",
						Source: atc.Source{"some": "repository"},
					},
					{
						Name:   "other-pipeline-resource",
						Type:   "some-resourceType",
						Source: atc.Source{"some": "repository"},
					},
				},
			}

			pipeline, created, err = defaultTeam.SavePipeline(
				"pipeline-with-same-resources",
				config,
				0,
				db.PipelineUnpaused,
			)
			Expect(err).ToNot(HaveOccurred())
			Expect(created).To(BeTrue())
		})

		Context("when the enable global resources flag is set to true", func() {
			BeforeEach(func() {
				atc.EnableGlobalResources = true
			})

			Context("when the resource uses a base resource type with shared version history", func() {
				var (
					resourceScope1 db.ResourceConfigScope
					resourceScope2 db.ResourceConfigScope
					resource1      db.Resource
					resource2      db.Resource
				)

				BeforeEach(func() {
					var found bool
					var err error
					resource1, found, err = pipeline.Resource("some-resource")
					Expect(err).ToNot(HaveOccurred())
					Expect(found).To(BeTrue())

					setupTx, err := dbConn.Begin()
					Expect(err).ToNot(HaveOccurred())

					brt := db.BaseResourceType{
						Name: "some-type",
					}

					_, err = brt.FindOrCreate(setupTx, false)
					Expect(err).NotTo(HaveOccurred())
					Expect(setupTx.Commit()).To(Succeed())

					resourceScope1, err = resource1.SetResourceConfig(logger, atc.Source{"some": "repository"}, creds.VersionedResourceTypes{})
					Expect(err).NotTo(HaveOccurred())

					err = resourceScope1.SetCheckError(errors.New("oops"))
					Expect(err).NotTo(HaveOccurred())

					found, err = resource1.Reload()
					Expect(err).NotTo(HaveOccurred())
					Expect(found).To(BeTrue())
				})

				It("has the resource config id and resource config scope id set on the resource", func() {
					Expect(resourceScope1.Resource()).To(BeNil())
					Expect(resource1.ResourceConfigID()).To(Equal(resourceScope1.ResourceConfig().ID()))
					Expect(resource1.ResourceConfigScopeID()).To(Equal(resourceScope1.ID()))
				})

				Context("when another resource uses the same resource config", func() {
					BeforeEach(func() {
						var found bool
						var err error
						resource2, found, err = pipeline.Resource("some-other-resource")
						Expect(err).ToNot(HaveOccurred())
						Expect(found).To(BeTrue())

						resourceScope2, err = resource2.SetResourceConfig(logger, atc.Source{"some": "repository"}, creds.VersionedResourceTypes{})
						Expect(err).NotTo(HaveOccurred())

						found, err = resource2.Reload()
						Expect(err).NotTo(HaveOccurred())
						Expect(found).To(BeTrue())
					})

					It("has the same resource config id and resource config scope id as the first resource", func() {
						Expect(resourceScope2.CheckError()).To(Equal(errors.New("oops")))

						Expect(resource2.ResourceConfigID()).To(Equal(resourceScope2.ResourceConfig().ID()))
						Expect(resource2.ResourceConfigScopeID()).To(Equal(resourceScope2.ID()))
						Expect(resource1.ResourceConfigID()).To(Equal(resource2.ResourceConfigID()))
						Expect(resource1.ResourceConfigScopeID()).To(Equal(resource2.ResourceConfigScopeID()))
					})
				})
			})

			Context("when the resource uses a base resource type that has unique version history", func() {
				var (
					resourceScope1 db.ResourceConfigScope
					resourceScope2 db.ResourceConfigScope
					resource1      db.Resource
					resource2      db.Resource
				)

				BeforeEach(func() {
					var found bool
					var err error
					resource1, found, err = pipeline.Resource("some-resource")
					Expect(err).ToNot(HaveOccurred())
					Expect(found).To(BeTrue())

					setupTx, err := dbConn.Begin()
					Expect(err).ToNot(HaveOccurred())

					brt := db.BaseResourceType{
						Name: "some-type",
					}

					_, err = brt.FindOrCreate(setupTx, true)
					Expect(err).NotTo(HaveOccurred())
					Expect(setupTx.Commit()).To(Succeed())

					resourceScope1, err = resource1.SetResourceConfig(logger, atc.Source{"some": "repository"}, creds.VersionedResourceTypes{})
					Expect(err).NotTo(HaveOccurred())

					found, err = resource1.Reload()
					Expect(err).NotTo(HaveOccurred())
					Expect(found).To(BeTrue())
				})

				It("has the resource config id and resource config scope id set on the resource", func() {
					Expect(resource1.ResourceConfigID()).To(Equal(resourceScope1.ResourceConfig().ID()))
					Expect(resource1.ResourceConfigScopeID()).To(Equal(resourceScope1.ID()))
				})

				Context("when another resource uses the same resource config", func() {
					BeforeEach(func() {
						var found bool
						var err error
						resource2, found, err = pipeline.Resource("some-other-resource")
						Expect(err).ToNot(HaveOccurred())
						Expect(found).To(BeTrue())

						resourceScope2, err = resource2.SetResourceConfig(logger, atc.Source{"some": "repository"}, creds.VersionedResourceTypes{})
						Expect(err).NotTo(HaveOccurred())

						found, err = resource2.Reload()
						Expect(err).NotTo(HaveOccurred())
						Expect(found).To(BeTrue())
					})

					It("has a different resource config scope id than the first resource", func() {
						Expect(resource2.ResourceConfigID()).To(Equal(resourceScope2.ResourceConfig().ID()))
						Expect(resource2.ResourceConfigScopeID()).To(Equal(resourceScope2.ID()))
						Expect(resource1.ResourceConfigID()).To(Equal(resource2.ResourceConfigID()))
						Expect(resource1.ResourceConfigScopeID()).ToNot(Equal(resource2.ResourceConfigScopeID()))
					})
				})
			})

			Context("when the resource uses a resource type that is specified in the pipeline config to have a unique version history", func() {
				var (
					resourceScope1 db.ResourceConfigScope
					resourceScope2 db.ResourceConfigScope
					resource1      db.Resource
					resource2      db.Resource
					resourceTypes  db.ResourceTypes
				)

				BeforeEach(func() {
					var found bool
					var err error
					resource1, found, err = pipeline.Resource("pipeline-resource")
					Expect(err).ToNot(HaveOccurred())
					Expect(found).To(BeTrue())

					setupTx, err := dbConn.Begin()
					Expect(err).ToNot(HaveOccurred())

					brt := db.BaseResourceType{
						Name: "base",
					}

					_, err = brt.FindOrCreate(setupTx, false)
					Expect(err).NotTo(HaveOccurred())
					Expect(setupTx.Commit()).To(Succeed())

					resourceTypes, err = pipeline.ResourceTypes()
					Expect(err).ToNot(HaveOccurred())

					resourceScope1, err = resource1.SetResourceConfig(logger, atc.Source{"some": "repository"}, creds.NewVersionedResourceTypes(template.StaticVariables{}, resourceTypes.Deserialize()))
					Expect(err).NotTo(HaveOccurred())

					found, err = resource1.Reload()
					Expect(err).NotTo(HaveOccurred())
					Expect(found).To(BeTrue())
				})

				It("has the resource config id and resource config scope id set on the resource", func() {
					Expect(resourceScope1.Resource()).ToNot(BeNil())
					Expect(resource1.ResourceConfigScopeID()).To(Equal(resourceScope1.ID()))
					Expect(resource1.ResourceConfigID()).To(Equal(resourceScope1.ResourceConfig().ID()))
				})

				Context("when another resource uses the same resource config", func() {
					BeforeEach(func() {
						var found bool
						var err error
						resource2, found, err = pipeline.Resource("other-pipeline-resource")
						Expect(err).ToNot(HaveOccurred())
						Expect(found).To(BeTrue())

						resourceScope2, err = resource2.SetResourceConfig(logger, atc.Source{"some": "repository"}, creds.NewVersionedResourceTypes(template.StaticVariables{}, resourceTypes.Deserialize()))
						Expect(err).NotTo(HaveOccurred())

						found, err = resource2.Reload()
						Expect(err).NotTo(HaveOccurred())
						Expect(found).To(BeTrue())
					})

					It("has a different resource config scope id than the first resource", func() {
						Expect(resource2.ResourceConfigID()).To(Equal(resourceScope2.ResourceConfig().ID()))
						Expect(resource1.ResourceConfigScopeID()).ToNot(Equal(resource2.ResourceConfigScopeID()))
					})
				})

				Context("when the resource has a new resource config id and is still unique", func() {
					var newResourceConfigScope db.ResourceConfigScope

					BeforeEach(func() {
						config.Resources[2].Source = atc.Source{"some": "other-repo"}
						newPipeline, _, err := defaultTeam.SavePipeline(
							"pipeline-with-same-resources",
							config,
							pipeline.ConfigVersion(),
							db.PipelineUnpaused,
						)
						Expect(err).ToNot(HaveOccurred())

						var found bool
						resource1, found, err = newPipeline.Resource("pipeline-resource")
						Expect(err).ToNot(HaveOccurred())
						Expect(found).To(BeTrue())

						newResourceConfigScope, err = resource1.SetResourceConfig(logger, atc.Source{"some": "other-repo"}, creds.NewVersionedResourceTypes(template.StaticVariables{}, resourceTypes.Deserialize()))
						Expect(err).NotTo(HaveOccurred())

						found, err = resource1.Reload()
						Expect(err).NotTo(HaveOccurred())
						Expect(found).To(BeTrue())
					})

					It("should have a new scope", func() {
						Expect(newResourceConfigScope.ID()).ToNot(Equal(resourceScope1.ID()))
						Expect(resource1.ResourceConfigScopeID()).To(Equal(newResourceConfigScope.ID()))
					})
				})

				Context("when the resource is altered to shared version history", func() {
					var newResourceConfigScope db.ResourceConfigScope

					BeforeEach(func() {
						config.ResourceTypes[0].UniqueVersionHistory = false
						newPipeline, _, err := defaultTeam.SavePipeline(
							"pipeline-with-same-resources",
							config,
							pipeline.ConfigVersion(),
							db.PipelineUnpaused,
						)
						Expect(err).ToNot(HaveOccurred())

						var found bool
						resource1, found, err = newPipeline.Resource("pipeline-resource")
						Expect(err).ToNot(HaveOccurred())
						Expect(found).To(BeTrue())

						resourceTypes, err = newPipeline.ResourceTypes()
						Expect(err).ToNot(HaveOccurred())

						newResourceConfigScope, err = resource1.SetResourceConfig(logger, atc.Source{"some": "repository"}, creds.NewVersionedResourceTypes(template.StaticVariables{}, resourceTypes.Deserialize()))
						Expect(err).NotTo(HaveOccurred())

						found, err = resource1.Reload()
						Expect(err).NotTo(HaveOccurred())
						Expect(found).To(BeTrue())
					})

					It("should have a new scope", func() {
						Expect(newResourceConfigScope.ID()).ToNot(Equal(resourceScope1.ID()))
						Expect(newResourceConfigScope.Resource()).To(BeNil())
						Expect(resource1.ResourceConfigScopeID()).To(Equal(newResourceConfigScope.ID()))
					})
				})
			})
		})

		Context("when the enable global resources flag is set to false, all resources will have a unique history", func() {
			BeforeEach(func() {
				atc.EnableGlobalResources = false
			})

			Context("when the resource uses a base resource type with shared version history", func() {
				var (
					resource1 db.Resource
					resource2 db.Resource
				)

				BeforeEach(func() {
					var found bool
					var err error
					resource1, found, err = pipeline.Resource("some-resource")
					Expect(err).ToNot(HaveOccurred())
					Expect(found).To(BeTrue())

					resource2, found, err = pipeline.Resource("some-other-resource")
					Expect(err).ToNot(HaveOccurred())
					Expect(found).To(BeTrue())

					setupTx, err := dbConn.Begin()
					Expect(err).ToNot(HaveOccurred())

					brt := db.BaseResourceType{
						Name: "some-type",
					}

					_, err = brt.FindOrCreate(setupTx, false)
					Expect(err).NotTo(HaveOccurred())
					Expect(setupTx.Commit()).To(Succeed())

					_, err = resource1.SetResourceConfig(logger, atc.Source{"some": "repository"}, creds.VersionedResourceTypes{})
					Expect(err).NotTo(HaveOccurred())

					_, err = resource2.SetResourceConfig(logger, atc.Source{"some": "repository"}, creds.VersionedResourceTypes{})
					Expect(err).NotTo(HaveOccurred())

					found, err = resource1.Reload()
					Expect(err).NotTo(HaveOccurred())
					Expect(found).To(BeTrue())

					found, err = resource2.Reload()
					Expect(err).NotTo(HaveOccurred())
					Expect(found).To(BeTrue())
				})

				It("has unique version histories", func() {
					Expect(resource1.ResourceConfigScopeID()).ToNot(Equal(resource2.ResourceConfigScopeID()))
				})
			})
		})
	})

	Describe("SetCheckSetupError", func() {
>>>>>>> 0cba188c
		var resource db.Resource

		BeforeEach(func() {
			var err error
			resource, _, err = pipeline.Resource("some-resource")
			Expect(err).ToNot(HaveOccurred())
		})

		Context("when the resource is first created", func() {
			It("is not errored", func() {
<<<<<<< HEAD
				Expect(resource.CheckError()).To(BeNil())
=======
				Expect(resource.CheckSetupError()).To(BeNil())
>>>>>>> 0cba188c
			})
		})

		Context("when a resource check is marked as errored", func() {
			It("is then marked as errored", func() {
				originalCause := errors.New("on fire")

<<<<<<< HEAD
				err := resource.SetCheckError(originalCause)
=======
				err := resource.SetCheckSetupError(originalCause)
>>>>>>> 0cba188c
				Expect(err).ToNot(HaveOccurred())

				returnedResource, _, err := pipeline.Resource("some-resource")
				Expect(err).ToNot(HaveOccurred())

<<<<<<< HEAD
				Expect(returnedResource.CheckError()).To(Equal(originalCause))
=======
				Expect(returnedResource.CheckSetupError()).To(Equal(originalCause))
>>>>>>> 0cba188c
			})
		})

		Context("when a resource is cleared of check errors", func() {
			It("is not marked as errored again", func() {
				originalCause := errors.New("on fire")

<<<<<<< HEAD
				err := resource.SetCheckError(originalCause)
				Expect(err).ToNot(HaveOccurred())

				err = resource.SetCheckError(nil)
=======
				err := resource.SetCheckSetupError(originalCause)
				Expect(err).ToNot(HaveOccurred())

				err = resource.SetCheckSetupError(nil)
>>>>>>> 0cba188c
				Expect(err).ToNot(HaveOccurred())

				returnedResource, _, err := pipeline.Resource("some-resource")
				Expect(err).ToNot(HaveOccurred())

<<<<<<< HEAD
				Expect(returnedResource.CheckError()).To(BeNil())
			})
		})
	})

	Describe("ResourceVersion", func() {
		var (
			resource             db.Resource
			version              atc.Version
			rcvID                int
			resourceVersionFound bool
			foundErr             error
=======
				Expect(returnedResource.CheckSetupError()).To(BeNil())
			})
		})
	})

	Describe("ResourceConfigVersion", func() {
		var (
			resource                   db.Resource
			version                    atc.Version
			rcvID                      int
			resourceConfigVersionFound bool
			foundErr                   error
>>>>>>> 0cba188c
		)

		BeforeEach(func() {
			var err error
			var found bool
			version = atc.Version{"version": "12345"}
			resource, found, err = pipeline.Resource("some-resource")
			Expect(err).ToNot(HaveOccurred())
			Expect(found).To(BeTrue())
		})

		JustBeforeEach(func() {
<<<<<<< HEAD
			rcvID, resourceVersionFound, foundErr = resource.ResourceVersionID(version)
=======
			rcvID, resourceConfigVersionFound, foundErr = resource.ResourceConfigVersionID(version)
>>>>>>> 0cba188c
		})

		Context("when the version exists", func() {
			var (
<<<<<<< HEAD
				resourceVersion db.ResourceVersion
				resourceConfig  db.ResourceConfig
=======
				resourceConfigVersion db.ResourceConfigVersion
				resourceScope         db.ResourceConfigScope
>>>>>>> 0cba188c
			)

			BeforeEach(func() {
				setupTx, err := dbConn.Begin()
				Expect(err).ToNot(HaveOccurred())

				brt := db.BaseResourceType{
					Name: "registry-image",
				}
<<<<<<< HEAD
				_, err = brt.FindOrCreate(setupTx)
				Expect(err).ToNot(HaveOccurred())
				Expect(setupTx.Commit()).To(Succeed())

				resourceConfig, err = resourceConfigFactory.FindOrCreateResourceConfig(logger, "registry-image", atc.Source{"some": "repository"}, creds.VersionedResourceTypes{})
				Expect(err).ToNot(HaveOccurred())

				saveVersions(resourceConfig, []atc.SpaceVersion{
					{
						Space:   atc.Space("space"),
						Version: version,
					},
				})

				err = resource.SetResourceConfig(resourceConfig.ID())
				Expect(err).ToNot(HaveOccurred())

				var found bool
				resourceVersion, found, err = resourceConfig.FindVersion(atc.Space("space"), version)
=======

				_, err = brt.FindOrCreate(setupTx, false)
				Expect(err).ToNot(HaveOccurred())
				Expect(setupTx.Commit()).To(Succeed())

				resourceScope, err = resource.SetResourceConfig(logger, atc.Source{"some": "repository"}, creds.VersionedResourceTypes{})
				Expect(err).ToNot(HaveOccurred())

				err = resourceScope.SaveVersions([]atc.Version{version})
				Expect(err).ToNot(HaveOccurred())

				var found bool
				resourceConfigVersion, found, err = resourceScope.FindVersion(version)
>>>>>>> 0cba188c
				Expect(found).To(BeTrue())
				Expect(err).ToNot(HaveOccurred())
			})

			It("returns resource config version and true", func() {
<<<<<<< HEAD
				Expect(resourceVersionFound).To(BeTrue())
				Expect(rcvID).To(Equal(resourceVersion.ID()))
=======
				Expect(resourceConfigVersionFound).To(BeTrue())
				Expect(rcvID).To(Equal(resourceConfigVersion.ID()))
>>>>>>> 0cba188c
				Expect(foundErr).ToNot(HaveOccurred())
			})

			Context("when the check order is 0", func() {
				BeforeEach(func() {
					version = atc.Version{"version": "2"}
<<<<<<< HEAD
					created, err := resourceConfig.SaveUncheckedVersion(atc.Space("space"), version, nil)
=======
					created, err := resource.SaveUncheckedVersion(version, nil, resourceScope.ResourceConfig(), creds.VersionedResourceTypes{})
>>>>>>> 0cba188c
					Expect(err).ToNot(HaveOccurred())
					Expect(created).To(BeTrue())
				})

				It("does not find the resource config version", func() {
					Expect(rcvID).To(Equal(0))
<<<<<<< HEAD
					Expect(resourceVersionFound).To(BeFalse())
=======
					Expect(resourceConfigVersionFound).To(BeFalse())
>>>>>>> 0cba188c
					Expect(foundErr).ToNot(HaveOccurred())
				})
			})
		})

		Context("when the version is not found", func() {
			BeforeEach(func() {
				setupTx, err := dbConn.Begin()
				Expect(err).ToNot(HaveOccurred())

				brt := db.BaseResourceType{
					Name: "registry-image",
				}
<<<<<<< HEAD
				_, err = brt.FindOrCreate(setupTx)
=======

				_, err = brt.FindOrCreate(setupTx, false)
>>>>>>> 0cba188c
				Expect(err).NotTo(HaveOccurred())
				Expect(setupTx.Commit()).To(Succeed())
				_, err = resourceConfigFactory.FindOrCreateResourceConfig(logger, "registry-image", atc.Source{"some": "repository"}, creds.VersionedResourceTypes{})
				Expect(err).NotTo(HaveOccurred())
			})

			It("returns false when resourceConfig is not found", func() {
				Expect(foundErr).ToNot(HaveOccurred())
<<<<<<< HEAD
				Expect(resourceVersionFound).To(BeFalse())
=======
				Expect(resourceConfigVersionFound).To(BeFalse())
>>>>>>> 0cba188c
			})
		})
	})

	Context("Versions", func() {
		var (
<<<<<<< HEAD
			originalVersionSlice []atc.SpaceVersion
			resource             db.Resource
			resourceConfig       db.ResourceConfig
=======
			originalVersionSlice []atc.Version
			resource             db.Resource
			resourceScope        db.ResourceConfigScope
>>>>>>> 0cba188c
		)

		Context("when resource has versions created in order of check order", func() {
			var resourceVersions []atc.ResourceVersion

			BeforeEach(func() {
				setupTx, err := dbConn.Begin()
				Expect(err).ToNot(HaveOccurred())

				brt := db.BaseResourceType{
					Name: "git",
				}
<<<<<<< HEAD
				_, err = brt.FindOrCreate(setupTx)
=======

				_, err = brt.FindOrCreate(setupTx, false)
>>>>>>> 0cba188c
				Expect(err).NotTo(HaveOccurred())
				Expect(setupTx.Commit()).To(Succeed())

				var found bool
				resource, found, err = pipeline.Resource("some-other-resource")
				Expect(err).ToNot(HaveOccurred())
				Expect(found).To(BeTrue())

<<<<<<< HEAD
				resourceConfig, err = resourceConfigFactory.FindOrCreateResourceConfig(logger, "git", atc.Source{"some": "other-repository"}, creds.VersionedResourceTypes{})
				Expect(err).ToNot(HaveOccurred())

				err = resource.SetResourceConfig(resourceConfig.ID())
				Expect(err).ToNot(HaveOccurred())

				originalVersionSlice = []atc.SpaceVersion{
					{
						Space:   atc.Space("space"),
						Version: atc.Version{"ref": "v0"},
					},
					{
						Space:   atc.Space("space"),
						Version: atc.Version{"ref": "v1"},
					},
					{
						Space:   atc.Space("space"),
						Version: atc.Version{"ref": "v2"},
					},
					{
						Space:   atc.Space("space"),
						Version: atc.Version{"ref": "v3"},
					},
					{
						Space:   atc.Space("space"),
						Version: atc.Version{"ref": "v4"},
					},
					{
						Space:   atc.Space("space"),
						Version: atc.Version{"ref": "v5"},
					},
					{
						Space:   atc.Space("space"),
						Version: atc.Version{"ref": "v6"},
					},
					{
						Space:   atc.Space("space"),
						Version: atc.Version{"ref": "v7"},
					},
					{
						Space:   atc.Space("space"),
						Version: atc.Version{"ref": "v8"},
					},
					{
						Space:   atc.Space("space"),
						Version: atc.Version{"ref": "v9"},
					},
				}

				saveVersions(resourceConfig, originalVersionSlice)
=======
				resourceScope, err = resource.SetResourceConfig(logger, atc.Source{"some": "other-repository"}, creds.VersionedResourceTypes{})
				Expect(err).ToNot(HaveOccurred())

				originalVersionSlice = []atc.Version{
					{"ref": "v0"},
					{"ref": "v1"},
					{"ref": "v2"},
					{"ref": "v3"},
					{"ref": "v4"},
					{"ref": "v5"},
					{"ref": "v6"},
					{"ref": "v7"},
					{"ref": "v8"},
					{"ref": "v9"},
				}

				err = resourceScope.SaveVersions(originalVersionSlice)
>>>>>>> 0cba188c
				Expect(err).ToNot(HaveOccurred())

				resourceVersions = make([]atc.ResourceVersion, 0)

				for i := 0; i < 10; i++ {
<<<<<<< HEAD
					rcv, found, err := resourceConfig.FindVersion(atc.Space("space"), atc.Version{"ref": "v" + strconv.Itoa(i)})
=======
					rcv, found, err := resourceScope.FindVersion(atc.Version{"ref": "v" + strconv.Itoa(i)})
>>>>>>> 0cba188c
					Expect(err).ToNot(HaveOccurred())
					Expect(found).To(BeTrue())

					var metadata []atc.MetadataField

					for _, v := range rcv.Metadata() {
						metadata = append(metadata, atc.MetadataField(v))
					}

					resourceVersion := atc.ResourceVersion{
						ID:       rcv.ID(),
						Version:  atc.Version(rcv.Version()),
						Metadata: metadata,
						Enabled:  true,
					}

					resourceVersions = append(resourceVersions, resourceVersion)
				}
			})

			Context("with no since/until", func() {
				It("returns the first page, with the given limit, and a next page", func() {
					historyPage, pagination, found, err := resource.Versions(db.Page{Limit: 2})
					Expect(err).ToNot(HaveOccurred())
					Expect(found).To(BeTrue())
					Expect(len(historyPage)).To(Equal(2))
					Expect(historyPage[0].Version).To(Equal(resourceVersions[9].Version))
					Expect(historyPage[1].Version).To(Equal(resourceVersions[8].Version))
					Expect(pagination.Previous).To(BeNil())
					Expect(pagination.Next).To(Equal(&db.Page{Since: resourceVersions[8].ID, Limit: 2}))
				})
			})

			Context("with a since that places it in the middle of the builds", func() {
				It("returns the builds, with previous/next pages", func() {
					historyPage, pagination, found, err := resource.Versions(db.Page{Since: resourceVersions[6].ID, Limit: 2})
					Expect(err).ToNot(HaveOccurred())
					Expect(found).To(BeTrue())
					Expect(len(historyPage)).To(Equal(2))
					Expect(historyPage[0].Version).To(Equal(resourceVersions[5].Version))
					Expect(historyPage[1].Version).To(Equal(resourceVersions[4].Version))
					Expect(pagination.Previous).To(Equal(&db.Page{Until: resourceVersions[5].ID, Limit: 2}))
					Expect(pagination.Next).To(Equal(&db.Page{Since: resourceVersions[4].ID, Limit: 2}))
				})
			})

			Context("with a since that places it at the end of the builds", func() {
				It("returns the builds, with previous/next pages", func() {
					historyPage, pagination, found, err := resource.Versions(db.Page{Since: resourceVersions[2].ID, Limit: 2})
					Expect(err).ToNot(HaveOccurred())
					Expect(found).To(BeTrue())
					Expect(len(historyPage)).To(Equal(2))
					Expect(historyPage[0].Version).To(Equal(resourceVersions[1].Version))
					Expect(historyPage[1].Version).To(Equal(resourceVersions[0].Version))
					Expect(pagination.Previous).To(Equal(&db.Page{Until: resourceVersions[1].ID, Limit: 2}))
					Expect(pagination.Next).To(BeNil())
				})
			})

			Context("with an until that places it in the middle of the builds", func() {
				It("returns the builds, with previous/next pages", func() {
					historyPage, pagination, found, err := resource.Versions(db.Page{Until: resourceVersions[6].ID, Limit: 2})
					Expect(err).ToNot(HaveOccurred())
					Expect(found).To(BeTrue())
					Expect(len(historyPage)).To(Equal(2))
					Expect(historyPage[0].Version).To(Equal(resourceVersions[8].Version))
					Expect(historyPage[1].Version).To(Equal(resourceVersions[7].Version))
					Expect(pagination.Previous).To(Equal(&db.Page{Until: resourceVersions[8].ID, Limit: 2}))
					Expect(pagination.Next).To(Equal(&db.Page{Since: resourceVersions[7].ID, Limit: 2}))
				})
			})

			Context("with a until that places it at the beginning of the builds", func() {
				It("returns the builds, with previous/next pages", func() {
					historyPage, pagination, found, err := resource.Versions(db.Page{Until: resourceVersions[7].ID, Limit: 2})
					Expect(err).ToNot(HaveOccurred())
					Expect(found).To(BeTrue())
					Expect(len(historyPage)).To(Equal(2))
					Expect(historyPage[0].Version).To(Equal(resourceVersions[9].Version))
					Expect(historyPage[1].Version).To(Equal(resourceVersions[8].Version))
					Expect(pagination.Previous).To(BeNil())
					Expect(pagination.Next).To(Equal(&db.Page{Since: resourceVersions[8].ID, Limit: 2}))
				})
			})

			Context("when the version has metadata", func() {
				BeforeEach(func() {
					metadata := []db.ResourceConfigMetadataField{{Name: "name1", Value: "value1"}}

					// save metadata
<<<<<<< HEAD
					_, err := resourceConfig.SaveUncheckedVersion(atc.Space("space"), atc.Version(resourceVersions[9].Version), metadata)
=======
					_, err := resource.SaveUncheckedVersion(atc.Version(resourceVersions[9].Version), metadata, resourceScope.ResourceConfig(), creds.VersionedResourceTypes{})
>>>>>>> 0cba188c
					Expect(err).ToNot(HaveOccurred())
				})

				It("returns the metadata in the version history", func() {
					historyPage, _, found, err := resource.Versions(db.Page{Limit: 1})
					Expect(err).ToNot(HaveOccurred())
					Expect(found).To(BeTrue())
					Expect(len(historyPage)).To(Equal(1))
					Expect(historyPage[0].Version).To(Equal(resourceVersions[9].Version))
				})
			})

			Context("when a version is disabled", func() {
				BeforeEach(func() {
					err := resource.DisableVersion(resourceVersions[9].ID)
					Expect(err).ToNot(HaveOccurred())

					resourceVersions[9].Enabled = false
				})

				It("returns a disabled version", func() {
					historyPage, _, found, err := resource.Versions(db.Page{Limit: 1})
					Expect(err).ToNot(HaveOccurred())
					Expect(found).To(BeTrue())
					Expect(historyPage).To(ConsistOf([]atc.ResourceVersion{resourceVersions[9]}))
				})
			})
		})

		Context("when check orders are different than versions ids", func() {
			var resourceVersions []atc.ResourceVersion

			BeforeEach(func() {
				setupTx, err := dbConn.Begin()
				Expect(err).ToNot(HaveOccurred())

				brt := db.BaseResourceType{
					Name: "git",
				}
<<<<<<< HEAD
				_, err = brt.FindOrCreate(setupTx)
=======

				_, err = brt.FindOrCreate(setupTx, false)
>>>>>>> 0cba188c
				Expect(err).NotTo(HaveOccurred())
				Expect(setupTx.Commit()).To(Succeed())

				var found bool
				resource, found, err = pipeline.Resource("some-other-resource")
				Expect(err).ToNot(HaveOccurred())
				Expect(found).To(BeTrue())

<<<<<<< HEAD
				resourceConfigFactory := db.NewResourceConfigFactory(dbConn, lockFactory)
				resourceConfig, err = resourceConfigFactory.FindOrCreateResourceConfig(logger, "git", atc.Source{"some": "other-repository"}, creds.VersionedResourceTypes{})
				Expect(err).ToNot(HaveOccurred())

				err = resource.SetResourceConfig(resourceConfig.ID())
				Expect(err).ToNot(HaveOccurred())

				originalVersionSlice := []atc.SpaceVersion{
					{
						Space:   atc.Space("space"),
						Version: atc.Version{"ref": "v1"}, // id: 1, check_order: 1
					},
					{
						Space:   atc.Space("space"),
						Version: atc.Version{"ref": "v3"}, // id: 2, check_order: 2
					},
					{
						Space:   atc.Space("space"),
						Version: atc.Version{"ref": "v4"}, // id: 3, check_order: 3
					},
				}

				saveVersions(resourceConfig, originalVersionSlice)
				Expect(err).ToNot(HaveOccurred())

				secondVersionSlice := []atc.SpaceVersion{
					{
						Space:   atc.Space("space"),
						Version: atc.Version{"ref": "v2"}, // id: 4, check_order: 4
					},
					{
						Space:   atc.Space("space"),
						Version: atc.Version{"ref": "v3"}, // id: 2, check_order: 5
					},
					{
						Space:   atc.Space("space"),
						Version: atc.Version{"ref": "v4"}, // id: 3, check_order: 6
					},
				}

				saveVersions(resourceConfig, secondVersionSlice)
				Expect(err).ToNot(HaveOccurred())

				for i := 1; i < 5; i++ {
					rcv, found, err := resourceConfig.FindVersion(atc.Space("space"), atc.Version{"ref": "v" + strconv.Itoa(i)})
=======
				resourceScope, err = resource.SetResourceConfig(logger, atc.Source{"some": "other-repository"}, creds.VersionedResourceTypes{})
				Expect(err).ToNot(HaveOccurred())

				originalVersionSlice := []atc.Version{
					{"ref": "v1"}, // id: 1, check_order: 1
					{"ref": "v3"}, // id: 2, check_order: 2
					{"ref": "v4"}, // id: 3, check_order: 3
				}

				err = resourceScope.SaveVersions(originalVersionSlice)
				Expect(err).ToNot(HaveOccurred())

				secondVersionSlice := []atc.Version{
					{"ref": "v2"}, // id: 4, check_order: 4
					{"ref": "v3"}, // id: 2, check_order: 5
					{"ref": "v4"}, // id: 3, check_order: 6
				}

				err = resourceScope.SaveVersions(secondVersionSlice)
				Expect(err).ToNot(HaveOccurred())

				for i := 1; i < 5; i++ {
					rcv, found, err := resourceScope.FindVersion(atc.Version{"ref": "v" + strconv.Itoa(i)})
>>>>>>> 0cba188c
					Expect(err).ToNot(HaveOccurred())
					Expect(found).To(BeTrue())

					var metadata []atc.MetadataField

					for _, v := range rcv.Metadata() {
						metadata = append(metadata, atc.MetadataField(v))
					}

					resourceVersion := atc.ResourceVersion{
						ID:       rcv.ID(),
						Version:  atc.Version(rcv.Version()),
						Metadata: metadata,
						Enabled:  true,
					}

					resourceVersions = append(resourceVersions, resourceVersion)
				}

				// ids ordered by check order now: [3, 2, 4, 1]
			})

			Context("with no since/until", func() {
				It("returns versions ordered by check order", func() {
					historyPage, pagination, found, err := resource.Versions(db.Page{Limit: 4})
					Expect(err).ToNot(HaveOccurred())
					Expect(found).To(BeTrue())
					Expect(historyPage).To(HaveLen(4))
					Expect(historyPage[0].Version).To(Equal(resourceVersions[3].Version))
					Expect(historyPage[1].Version).To(Equal(resourceVersions[2].Version))
					Expect(historyPage[2].Version).To(Equal(resourceVersions[1].Version))
					Expect(historyPage[3].Version).To(Equal(resourceVersions[0].Version))
					Expect(pagination.Previous).To(BeNil())
					Expect(pagination.Next).To(BeNil())
				})
			})

			Context("with a since", func() {
				It("returns the builds, with previous/next pages excluding since", func() {
					historyPage, pagination, found, err := resource.Versions(db.Page{Since: 3, Limit: 2})
					Expect(err).ToNot(HaveOccurred())
					Expect(found).To(BeTrue())
					Expect(historyPage).To(HaveLen(2))
					Expect(historyPage[0].Version).To(Equal(resourceVersions[2].Version))
					Expect(historyPage[1].Version).To(Equal(resourceVersions[1].Version))
					Expect(pagination.Previous).To(Equal(&db.Page{Until: 2, Limit: 2}))
					Expect(pagination.Next).To(Equal(&db.Page{Since: 4, Limit: 2}))
				})
			})

			Context("with from", func() {
				It("returns the builds, with previous/next pages including from", func() {
					historyPage, pagination, found, err := resource.Versions(db.Page{From: 2, Limit: 2})
					Expect(err).ToNot(HaveOccurred())
					Expect(found).To(BeTrue())
					Expect(historyPage).To(HaveLen(2))
					Expect(historyPage[0].Version).To(Equal(resourceVersions[2].Version))
					Expect(historyPage[1].Version).To(Equal(resourceVersions[1].Version))
					Expect(pagination.Previous).To(Equal(&db.Page{Until: 2, Limit: 2}))
					Expect(pagination.Next).To(Equal(&db.Page{Since: 4, Limit: 2}))
				})
			})

			Context("with a until", func() {
				It("returns the builds, with previous/next pages excluding until", func() {
					historyPage, pagination, found, err := resource.Versions(db.Page{Until: 1, Limit: 2})
					Expect(err).ToNot(HaveOccurred())
					Expect(found).To(BeTrue())
					Expect(historyPage).To(HaveLen(2))
					Expect(historyPage[0].Version).To(Equal(resourceVersions[2].Version))
					Expect(historyPage[1].Version).To(Equal(resourceVersions[1].Version))
					Expect(pagination.Previous).To(Equal(&db.Page{Until: 2, Limit: 2}))
					Expect(pagination.Next).To(Equal(&db.Page{Since: 4, Limit: 2}))
				})
			})

			Context("with to", func() {
				It("returns the builds, with previous/next pages including to", func() {
					historyPage, pagination, found, err := resource.Versions(db.Page{To: 4, Limit: 2})
					Expect(err).ToNot(HaveOccurred())
					Expect(found).To(BeTrue())
					Expect(historyPage).To(HaveLen(2))
					Expect(historyPage[0].Version).To(Equal(resourceVersions[2].Version))
					Expect(historyPage[1].Version).To(Equal(resourceVersions[1].Version))
					Expect(pagination.Previous).To(Equal(&db.Page{Until: 2, Limit: 2}))
					Expect(pagination.Next).To(Equal(&db.Page{Since: 4, Limit: 2}))
				})
			})
		})

		Context("when resource has a version with check order of 0", func() {
			var resource db.Resource

			BeforeEach(func() {
				setupTx, err := dbConn.Begin()
				Expect(err).ToNot(HaveOccurred())

				brt := db.BaseResourceType{
					Name: "git",
				}
<<<<<<< HEAD
				_, err = brt.FindOrCreate(setupTx)
				Expect(err).NotTo(HaveOccurred())
				Expect(setupTx.Commit()).To(Succeed())

				resourceConfig, err = resourceConfigFactory.FindOrCreateResourceConfig(logger, "git", atc.Source{"some": "other-repository"}, creds.VersionedResourceTypes{})
				Expect(err).ToNot(HaveOccurred())

=======

				_, err = brt.FindOrCreate(setupTx, false)
				Expect(err).NotTo(HaveOccurred())
				Expect(setupTx.Commit()).To(Succeed())

>>>>>>> 0cba188c
				var found bool
				resource, found, err = pipeline.Resource("some-other-resource")
				Expect(err).ToNot(HaveOccurred())
				Expect(found).To(BeTrue())

<<<<<<< HEAD
				err = resource.SetResourceConfig(resourceConfig.ID())
				Expect(err).ToNot(HaveOccurred())

				err = resourceConfig.SaveSpace(atc.Space("space"))
				Expect(err).ToNot(HaveOccurred())

				created, err := resourceConfig.SaveUncheckedVersion(atc.Space("space"), atc.Version{"version": "not-returned"}, nil)
=======
				resourceScope, err := resource.SetResourceConfig(logger, atc.Source{"some": "other-repository"}, creds.VersionedResourceTypes{})
				Expect(err).ToNot(HaveOccurred())

				created, err := resource.SaveUncheckedVersion(atc.Version{"version": "not-returned"}, nil, resourceScope.ResourceConfig(), creds.VersionedResourceTypes{})
>>>>>>> 0cba188c
				Expect(err).ToNot(HaveOccurred())
				Expect(created).To(BeTrue())
			})

			It("does not return the version", func() {
				historyPage, pagination, found, err := resource.Versions(db.Page{Limit: 2})
				Expect(err).ToNot(HaveOccurred())
				Expect(found).To(BeTrue())
				Expect(historyPage).To(BeNil())
				Expect(pagination).To(Equal(db.Pagination{Previous: nil, Next: nil}))
			})
		})
	})

	Describe("PinVersion/UnpinVersion", func() {
		var resource db.Resource
		var resID int

		BeforeEach(func() {
			var found bool
			var err error
			resource, found, err = pipeline.Resource("some-other-resource")
			Expect(err).ToNot(HaveOccurred())
			Expect(found).To(BeTrue())

			setupTx, err := dbConn.Begin()
			Expect(err).ToNot(HaveOccurred())

			brt := db.BaseResourceType{
				Name: "git",
			}
<<<<<<< HEAD
			_, err = brt.FindOrCreate(setupTx)
			Expect(err).NotTo(HaveOccurred())
			Expect(setupTx.Commit()).To(Succeed())

			resourceConfig, err := resourceConfigFactory.FindOrCreateResourceConfig(logger, "git", atc.Source{"some": "other-repository"}, creds.VersionedResourceTypes{})
			Expect(err).ToNot(HaveOccurred())

			err = resource.SetResourceConfig(resourceConfig.ID())
			Expect(err).ToNot(HaveOccurred())

			saveVersions(resourceConfig, []atc.SpaceVersion{
				atc.SpaceVersion{
					Space:   atc.Space("space"),
					Version: atc.Version{"version": "v1"},
				},
				atc.SpaceVersion{
					Space:   atc.Space("space"),
					Version: atc.Version{"version": "v2"},
				},
				atc.SpaceVersion{
					Space:   atc.Space("space"),
					Version: atc.Version{"version": "v3"},
				},
			})

			resConf, found, err := resourceConfig.FindVersion(atc.Space("space"), atc.Version{"version": "v1"})
=======

			_, err = brt.FindOrCreate(setupTx, false)
			Expect(err).NotTo(HaveOccurred())
			Expect(setupTx.Commit()).To(Succeed())

			resourceScope, err := resource.SetResourceConfig(logger, atc.Source{"some": "other-repository"}, creds.VersionedResourceTypes{})
			Expect(err).ToNot(HaveOccurred())

			err = resourceScope.SaveVersions([]atc.Version{
				atc.Version{"version": "v1"},
				atc.Version{"version": "v2"},
				atc.Version{"version": "v3"},
			})
			Expect(err).ToNot(HaveOccurred())

			resConf, found, err := resourceScope.FindVersion(atc.Version{"version": "v1"})
>>>>>>> 0cba188c
			Expect(err).ToNot(HaveOccurred())
			Expect(found).To(BeTrue())
			resID = resConf.ID()
		})

<<<<<<< HEAD
		// XXX: FIX PINNING
		XContext("when we pin a resource to a version", func() {
=======
		Context("when we pin a resource to a version", func() {
>>>>>>> 0cba188c
			BeforeEach(func() {
				err := resource.PinVersion(resID)
				Expect(err).ToNot(HaveOccurred())

				found, err := resource.Reload()
				Expect(found).To(BeTrue())
				Expect(err).ToNot(HaveOccurred())
			})

			It("sets the api pinned version", func() {
				Expect(resource.APIPinnedVersion()).To(Equal(atc.Version{"version": "v1"}))
				Expect(resource.CurrentPinnedVersion()).To(Equal(resource.APIPinnedVersion()))
			})

<<<<<<< HEAD
			Context("when we unpin a resource to a version", func() {
				BeforeEach(func() {
					err := resource.UnpinVersion(resID)
					Expect(err).ToNot(HaveOccurred())

					found, err := resource.Reload()
					Expect(found).To(BeTrue())
					Expect(err).ToNot(HaveOccurred())
				})

				It("sets the api pinned version to nil", func() {
					Expect(resource.APIPinnedVersion()).To(BeNil())
					Expect(resource.CurrentPinnedVersion()).To(BeNil())
=======
			Context("when we set the pin comment on a resource", func() {
				BeforeEach(func() {
					err := resource.SetPinComment("foo")
					Expect(err).ToNot(HaveOccurred())
					resource, _, err = pipeline.Resource("some-other-resource")
					Expect(err).ToNot(HaveOccurred())
				})

				It("should set the pin comment", func() {
					Expect(resource.PinComment()).To(Equal("foo"))
				})

				Context("when we unpin a resource to a version", func() {
					BeforeEach(func() {
						err := resource.UnpinVersion()
						Expect(err).ToNot(HaveOccurred())

						found, err := resource.Reload()
						Expect(found).To(BeTrue())
						Expect(err).ToNot(HaveOccurred())
					})

					It("sets the api pinned version to nil", func() {
						Expect(resource.APIPinnedVersion()).To(BeNil())
						Expect(resource.CurrentPinnedVersion()).To(BeNil())
					})

					It("unsets the pin comment", func() {
						Expect(resource.PinComment()).To(BeEmpty())
					})
>>>>>>> 0cba188c
				})
			})
		})

		Context("when we pin a resource that is already pinned to a version (through the config)", func() {
			BeforeEach(func() {
				var found bool
				var err error
				resource, found, err = pipeline.Resource("some-resource")
				Expect(err).ToNot(HaveOccurred())
				Expect(found).To(BeTrue())

				setupTx, err := dbConn.Begin()
				Expect(err).ToNot(HaveOccurred())

				brt := db.BaseResourceType{
					Name: "registry-image",
				}
<<<<<<< HEAD
				_, err = brt.FindOrCreate(setupTx)
				Expect(err).NotTo(HaveOccurred())
				Expect(setupTx.Commit()).To(Succeed())

				resourceConfig, err := resourceConfigFactory.FindOrCreateResourceConfig(logger, "registry-image", atc.Source{"some": "repository"}, creds.VersionedResourceTypes{})
				Expect(err).ToNot(HaveOccurred())

				err = resource.SetResourceConfig(resourceConfig.ID())
				Expect(err).ToNot(HaveOccurred())

				saveVersions(resourceConfig, []atc.SpaceVersion{
					atc.SpaceVersion{
						Space:   atc.Space("space"),
						Version: atc.Version{"version": "v1"},
					},
					atc.SpaceVersion{
						Space:   atc.Space("space"),
						Version: atc.Version{"version": "v2"},
					},
					atc.SpaceVersion{
						Space:   atc.Space("space"),
						Version: atc.Version{"version": "v3"},
					},
				})

				resConf, found, err := resourceConfig.FindVersion(atc.Space("space"), atc.Version{"version": "v1"})
=======

				_, err = brt.FindOrCreate(setupTx, false)
				Expect(err).NotTo(HaveOccurred())
				Expect(setupTx.Commit()).To(Succeed())

				resourceScope, err := resource.SetResourceConfig(logger, atc.Source{"some": "repository"}, creds.VersionedResourceTypes{})
				Expect(err).ToNot(HaveOccurred())

				err = resourceScope.SaveVersions([]atc.Version{
					atc.Version{"version": "v1"},
					atc.Version{"version": "v2"},
					atc.Version{"version": "v3"},
				})
				Expect(err).ToNot(HaveOccurred())

				resConf, found, err := resourceScope.FindVersion(atc.Version{"version": "v1"})
>>>>>>> 0cba188c
				Expect(err).ToNot(HaveOccurred())
				Expect(found).To(BeTrue())

				err = resource.PinVersion(resConf.ID())
				Expect(err).ToNot(HaveOccurred())

				found, err = resource.Reload()
				Expect(found).To(BeTrue())
				Expect(err).ToNot(HaveOccurred())
			})

			It("should return the config pinned version", func() {
				Expect(resource.CurrentPinnedVersion()).To(Equal(atc.Version{"ref": "abcdef"}))
			})
		})
	})
})<|MERGE_RESOLUTION|>--- conflicted
+++ resolved
@@ -4,10 +4,7 @@
 	"errors"
 	"strconv"
 
-<<<<<<< HEAD
-=======
 	"github.com/cloudfoundry/bosh-cli/director/template"
->>>>>>> 0cba188c
 	"github.com/concourse/concourse/atc"
 	"github.com/concourse/concourse/atc/creds"
 	"github.com/concourse/concourse/atc/db"
@@ -120,14 +117,9 @@
 				Expect(resource.Source()).To(Equal(atc.Source{"some": "repository"}))
 			})
 
-<<<<<<< HEAD
-			Context("when the resource config id is set on the resource", func() {
-				var resourceConfig db.ResourceConfig
-=======
 			Context("when the resource config id is set on the resource for the first time", func() {
 				var resourceScope db.ResourceConfigScope
 				var versionsDB *algorithm.VersionsDB
->>>>>>> 0cba188c
 
 				BeforeEach(func() {
 					setupTx, err := dbConn.Begin()
@@ -136,26 +128,11 @@
 					brt := db.BaseResourceType{
 						Name: "registry-image",
 					}
-<<<<<<< HEAD
-					_, err = brt.FindOrCreate(setupTx)
+
+					_, err = brt.FindOrCreate(setupTx, false)
 					Expect(err).NotTo(HaveOccurred())
 					Expect(setupTx.Commit()).To(Succeed())
 
-					resourceConfig, err = resourceConfigFactory.FindOrCreateResourceConfig(logger, "registry-image", atc.Source{"some": "repository"}, creds.VersionedResourceTypes{})
-					Expect(err).NotTo(HaveOccurred())
-
-					err = resourceConfig.SetCheckError(errors.New("oops"))
-					Expect(err).NotTo(HaveOccurred())
-				})
-
-				JustBeforeEach(func() {
-					err = resource.SetResourceConfig(resourceConfig.ID())
-=======
-
-					_, err = brt.FindOrCreate(setupTx, false)
-					Expect(err).NotTo(HaveOccurred())
-					Expect(setupTx.Commit()).To(Succeed())
-
 					versionsDB, err = pipeline.LoadVersionsDB()
 					Expect(err).ToNot(HaveOccurred())
 
@@ -163,19 +140,12 @@
 					Expect(err).NotTo(HaveOccurred())
 
 					err = resourceScope.SetCheckError(errors.New("oops"))
->>>>>>> 0cba188c
 					Expect(err).NotTo(HaveOccurred())
 
 					found, err = resource.Reload()
 					Expect(err).NotTo(HaveOccurred())
 				})
 
-<<<<<<< HEAD
-				It("returns the resource config check error", func() {
-					Expect(found).To(BeTrue())
-					Expect(resource.ResourceConfigID()).To(Equal(resourceConfig.ID()))
-					Expect(resource.ResourceConfigCheckError()).To(Equal(errors.New("oops")))
-=======
 				It("returns the resource config check error and bumps the pipeline cache index", func() {
 					Expect(found).To(BeTrue())
 					Expect(resource.ResourceConfigID()).To(Equal(resourceScope.ResourceConfig().ID()))
@@ -200,7 +170,6 @@
 						Expect(err).ToNot(HaveOccurred())
 						Expect(versionsDB == cachedVersionsDB).To(BeTrue(), "Expected VersionsDB to be the same")
 					})
->>>>>>> 0cba188c
 				})
 			})
 
@@ -208,11 +177,7 @@
 				It("returns nil for the resource config check error", func() {
 					Expect(found).To(BeTrue())
 					Expect(resource.ResourceConfigID()).To(Equal(0))
-<<<<<<< HEAD
-					Expect(resource.ResourceConfigCheckError()).To(BeNil())
-=======
 					Expect(resource.CheckError()).To(BeNil())
->>>>>>> 0cba188c
 				})
 			})
 		})
@@ -230,9 +195,6 @@
 		})
 	})
 
-<<<<<<< HEAD
-	Describe("SetCheckError", func() {
-=======
 	Describe("SetResourceConfig", func() {
 		var pipeline db.Pipeline
 		var config atc.Config
@@ -614,7 +576,6 @@
 	})
 
 	Describe("SetCheckSetupError", func() {
->>>>>>> 0cba188c
 		var resource db.Resource
 
 		BeforeEach(func() {
@@ -625,11 +586,7 @@
 
 		Context("when the resource is first created", func() {
 			It("is not errored", func() {
-<<<<<<< HEAD
-				Expect(resource.CheckError()).To(BeNil())
-=======
 				Expect(resource.CheckSetupError()).To(BeNil())
->>>>>>> 0cba188c
 			})
 		})
 
@@ -637,21 +594,13 @@
 			It("is then marked as errored", func() {
 				originalCause := errors.New("on fire")
 
-<<<<<<< HEAD
-				err := resource.SetCheckError(originalCause)
-=======
 				err := resource.SetCheckSetupError(originalCause)
->>>>>>> 0cba188c
 				Expect(err).ToNot(HaveOccurred())
 
 				returnedResource, _, err := pipeline.Resource("some-resource")
 				Expect(err).ToNot(HaveOccurred())
 
-<<<<<<< HEAD
-				Expect(returnedResource.CheckError()).To(Equal(originalCause))
-=======
 				Expect(returnedResource.CheckSetupError()).To(Equal(originalCause))
->>>>>>> 0cba188c
 			})
 		})
 
@@ -659,24 +608,16 @@
 			It("is not marked as errored again", func() {
 				originalCause := errors.New("on fire")
 
-<<<<<<< HEAD
-				err := resource.SetCheckError(originalCause)
-				Expect(err).ToNot(HaveOccurred())
-
-				err = resource.SetCheckError(nil)
-=======
 				err := resource.SetCheckSetupError(originalCause)
 				Expect(err).ToNot(HaveOccurred())
 
 				err = resource.SetCheckSetupError(nil)
->>>>>>> 0cba188c
 				Expect(err).ToNot(HaveOccurred())
 
 				returnedResource, _, err := pipeline.Resource("some-resource")
 				Expect(err).ToNot(HaveOccurred())
 
-<<<<<<< HEAD
-				Expect(returnedResource.CheckError()).To(BeNil())
+				Expect(returnedResource.CheckSetupError()).To(BeNil())
 			})
 		})
 	})
@@ -688,20 +629,6 @@
 			rcvID                int
 			resourceVersionFound bool
 			foundErr             error
-=======
-				Expect(returnedResource.CheckSetupError()).To(BeNil())
-			})
-		})
-	})
-
-	Describe("ResourceConfigVersion", func() {
-		var (
-			resource                   db.Resource
-			version                    atc.Version
-			rcvID                      int
-			resourceConfigVersionFound bool
-			foundErr                   error
->>>>>>> 0cba188c
 		)
 
 		BeforeEach(func() {
@@ -714,22 +641,13 @@
 		})
 
 		JustBeforeEach(func() {
-<<<<<<< HEAD
 			rcvID, resourceVersionFound, foundErr = resource.ResourceVersionID(version)
-=======
-			rcvID, resourceConfigVersionFound, foundErr = resource.ResourceConfigVersionID(version)
->>>>>>> 0cba188c
 		})
 
 		Context("when the version exists", func() {
 			var (
-<<<<<<< HEAD
 				resourceVersion db.ResourceVersion
-				resourceConfig  db.ResourceConfig
-=======
-				resourceConfigVersion db.ResourceConfigVersion
-				resourceScope         db.ResourceConfigScope
->>>>>>> 0cba188c
+				resourceScope   db.ResourceConfigScope
 			)
 
 			BeforeEach(func() {
@@ -739,75 +657,44 @@
 				brt := db.BaseResourceType{
 					Name: "registry-image",
 				}
-<<<<<<< HEAD
-				_, err = brt.FindOrCreate(setupTx)
+
+				_, err = brt.FindOrCreate(setupTx, false)
 				Expect(err).ToNot(HaveOccurred())
 				Expect(setupTx.Commit()).To(Succeed())
 
-				resourceConfig, err = resourceConfigFactory.FindOrCreateResourceConfig(logger, "registry-image", atc.Source{"some": "repository"}, creds.VersionedResourceTypes{})
-				Expect(err).ToNot(HaveOccurred())
-
-				saveVersions(resourceConfig, []atc.SpaceVersion{
+				resourceScope, err = resource.SetResourceConfig(logger, atc.Source{"some": "repository"}, creds.VersionedResourceTypes{})
+				Expect(err).ToNot(HaveOccurred())
+
+				saveVersions(resourceScope, []atc.SpaceVersion{
 					{
 						Space:   atc.Space("space"),
 						Version: version,
 					},
 				})
 
-				err = resource.SetResourceConfig(resourceConfig.ID())
-				Expect(err).ToNot(HaveOccurred())
-
 				var found bool
-				resourceVersion, found, err = resourceConfig.FindVersion(atc.Space("space"), version)
-=======
-
-				_, err = brt.FindOrCreate(setupTx, false)
-				Expect(err).ToNot(HaveOccurred())
-				Expect(setupTx.Commit()).To(Succeed())
-
-				resourceScope, err = resource.SetResourceConfig(logger, atc.Source{"some": "repository"}, creds.VersionedResourceTypes{})
-				Expect(err).ToNot(HaveOccurred())
-
-				err = resourceScope.SaveVersions([]atc.Version{version})
-				Expect(err).ToNot(HaveOccurred())
-
-				var found bool
-				resourceConfigVersion, found, err = resourceScope.FindVersion(version)
->>>>>>> 0cba188c
+				resourceVersion, found, err = resourceScope.FindVersion(atc.Space("space"), version)
 				Expect(found).To(BeTrue())
 				Expect(err).ToNot(HaveOccurred())
 			})
 
 			It("returns resource config version and true", func() {
-<<<<<<< HEAD
 				Expect(resourceVersionFound).To(BeTrue())
 				Expect(rcvID).To(Equal(resourceVersion.ID()))
-=======
-				Expect(resourceConfigVersionFound).To(BeTrue())
-				Expect(rcvID).To(Equal(resourceConfigVersion.ID()))
->>>>>>> 0cba188c
 				Expect(foundErr).ToNot(HaveOccurred())
 			})
 
 			Context("when the check order is 0", func() {
 				BeforeEach(func() {
 					version = atc.Version{"version": "2"}
-<<<<<<< HEAD
-					created, err := resourceConfig.SaveUncheckedVersion(atc.Space("space"), version, nil)
-=======
-					created, err := resource.SaveUncheckedVersion(version, nil, resourceScope.ResourceConfig(), creds.VersionedResourceTypes{})
->>>>>>> 0cba188c
+					created, err := resourceScope.SaveUncheckedVersion(atc.Space("space"), version, nil)
 					Expect(err).ToNot(HaveOccurred())
 					Expect(created).To(BeTrue())
 				})
 
 				It("does not find the resource config version", func() {
 					Expect(rcvID).To(Equal(0))
-<<<<<<< HEAD
 					Expect(resourceVersionFound).To(BeFalse())
-=======
-					Expect(resourceConfigVersionFound).To(BeFalse())
->>>>>>> 0cba188c
 					Expect(foundErr).ToNot(HaveOccurred())
 				})
 			})
@@ -821,12 +708,8 @@
 				brt := db.BaseResourceType{
 					Name: "registry-image",
 				}
-<<<<<<< HEAD
-				_, err = brt.FindOrCreate(setupTx)
-=======
 
 				_, err = brt.FindOrCreate(setupTx, false)
->>>>>>> 0cba188c
 				Expect(err).NotTo(HaveOccurred())
 				Expect(setupTx.Commit()).To(Succeed())
 				_, err = resourceConfigFactory.FindOrCreateResourceConfig(logger, "registry-image", atc.Source{"some": "repository"}, creds.VersionedResourceTypes{})
@@ -835,26 +718,16 @@
 
 			It("returns false when resourceConfig is not found", func() {
 				Expect(foundErr).ToNot(HaveOccurred())
-<<<<<<< HEAD
 				Expect(resourceVersionFound).To(BeFalse())
-=======
-				Expect(resourceConfigVersionFound).To(BeFalse())
->>>>>>> 0cba188c
 			})
 		})
 	})
 
 	Context("Versions", func() {
 		var (
-<<<<<<< HEAD
 			originalVersionSlice []atc.SpaceVersion
 			resource             db.Resource
-			resourceConfig       db.ResourceConfig
-=======
-			originalVersionSlice []atc.Version
-			resource             db.Resource
 			resourceScope        db.ResourceConfigScope
->>>>>>> 0cba188c
 		)
 
 		Context("when resource has versions created in order of check order", func() {
@@ -867,12 +740,8 @@
 				brt := db.BaseResourceType{
 					Name: "git",
 				}
-<<<<<<< HEAD
-				_, err = brt.FindOrCreate(setupTx)
-=======
 
 				_, err = brt.FindOrCreate(setupTx, false)
->>>>>>> 0cba188c
 				Expect(err).NotTo(HaveOccurred())
 				Expect(setupTx.Commit()).To(Succeed())
 
@@ -881,11 +750,7 @@
 				Expect(err).ToNot(HaveOccurred())
 				Expect(found).To(BeTrue())
 
-<<<<<<< HEAD
-				resourceConfig, err = resourceConfigFactory.FindOrCreateResourceConfig(logger, "git", atc.Source{"some": "other-repository"}, creds.VersionedResourceTypes{})
-				Expect(err).ToNot(HaveOccurred())
-
-				err = resource.SetResourceConfig(resourceConfig.ID())
+				resourceScope, err = resource.SetResourceConfig(logger, atc.Source{"some": "other-repository"}, creds.VersionedResourceTypes{})
 				Expect(err).ToNot(HaveOccurred())
 
 				originalVersionSlice = []atc.SpaceVersion{
@@ -931,36 +796,13 @@
 					},
 				}
 
-				saveVersions(resourceConfig, originalVersionSlice)
-=======
-				resourceScope, err = resource.SetResourceConfig(logger, atc.Source{"some": "other-repository"}, creds.VersionedResourceTypes{})
-				Expect(err).ToNot(HaveOccurred())
-
-				originalVersionSlice = []atc.Version{
-					{"ref": "v0"},
-					{"ref": "v1"},
-					{"ref": "v2"},
-					{"ref": "v3"},
-					{"ref": "v4"},
-					{"ref": "v5"},
-					{"ref": "v6"},
-					{"ref": "v7"},
-					{"ref": "v8"},
-					{"ref": "v9"},
-				}
-
-				err = resourceScope.SaveVersions(originalVersionSlice)
->>>>>>> 0cba188c
+				saveVersions(resourceScope, originalVersionSlice)
 				Expect(err).ToNot(HaveOccurred())
 
 				resourceVersions = make([]atc.ResourceVersion, 0)
 
 				for i := 0; i < 10; i++ {
-<<<<<<< HEAD
-					rcv, found, err := resourceConfig.FindVersion(atc.Space("space"), atc.Version{"ref": "v" + strconv.Itoa(i)})
-=======
-					rcv, found, err := resourceScope.FindVersion(atc.Version{"ref": "v" + strconv.Itoa(i)})
->>>>>>> 0cba188c
+					rcv, found, err := resourceScope.FindVersion(atc.Space("space"), atc.Version{"ref": "v" + strconv.Itoa(i)})
 					Expect(err).ToNot(HaveOccurred())
 					Expect(found).To(BeTrue())
 
@@ -1051,11 +893,7 @@
 					metadata := []db.ResourceConfigMetadataField{{Name: "name1", Value: "value1"}}
 
 					// save metadata
-<<<<<<< HEAD
-					_, err := resourceConfig.SaveUncheckedVersion(atc.Space("space"), atc.Version(resourceVersions[9].Version), metadata)
-=======
-					_, err := resource.SaveUncheckedVersion(atc.Version(resourceVersions[9].Version), metadata, resourceScope.ResourceConfig(), creds.VersionedResourceTypes{})
->>>>>>> 0cba188c
+					_, err := resourceScope.SaveUncheckedVersion(atc.Space("space"), atc.Version(resourceVersions[9].Version), metadata)
 					Expect(err).ToNot(HaveOccurred())
 				})
 
@@ -1095,12 +933,8 @@
 				brt := db.BaseResourceType{
 					Name: "git",
 				}
-<<<<<<< HEAD
-				_, err = brt.FindOrCreate(setupTx)
-=======
 
 				_, err = brt.FindOrCreate(setupTx, false)
->>>>>>> 0cba188c
 				Expect(err).NotTo(HaveOccurred())
 				Expect(setupTx.Commit()).To(Succeed())
 
@@ -1109,12 +943,7 @@
 				Expect(err).ToNot(HaveOccurred())
 				Expect(found).To(BeTrue())
 
-<<<<<<< HEAD
-				resourceConfigFactory := db.NewResourceConfigFactory(dbConn, lockFactory)
-				resourceConfig, err = resourceConfigFactory.FindOrCreateResourceConfig(logger, "git", atc.Source{"some": "other-repository"}, creds.VersionedResourceTypes{})
-				Expect(err).ToNot(HaveOccurred())
-
-				err = resource.SetResourceConfig(resourceConfig.ID())
+				resourceScope, err = resource.SetResourceConfig(logger, atc.Source{"some": "other-repository"}, creds.VersionedResourceTypes{})
 				Expect(err).ToNot(HaveOccurred())
 
 				originalVersionSlice := []atc.SpaceVersion{
@@ -1132,7 +961,7 @@
 					},
 				}
 
-				saveVersions(resourceConfig, originalVersionSlice)
+				saveVersions(resourceScope, originalVersionSlice)
 				Expect(err).ToNot(HaveOccurred())
 
 				secondVersionSlice := []atc.SpaceVersion{
@@ -1150,36 +979,11 @@
 					},
 				}
 
-				saveVersions(resourceConfig, secondVersionSlice)
+				saveVersions(resourceScope, secondVersionSlice)
 				Expect(err).ToNot(HaveOccurred())
 
 				for i := 1; i < 5; i++ {
-					rcv, found, err := resourceConfig.FindVersion(atc.Space("space"), atc.Version{"ref": "v" + strconv.Itoa(i)})
-=======
-				resourceScope, err = resource.SetResourceConfig(logger, atc.Source{"some": "other-repository"}, creds.VersionedResourceTypes{})
-				Expect(err).ToNot(HaveOccurred())
-
-				originalVersionSlice := []atc.Version{
-					{"ref": "v1"}, // id: 1, check_order: 1
-					{"ref": "v3"}, // id: 2, check_order: 2
-					{"ref": "v4"}, // id: 3, check_order: 3
-				}
-
-				err = resourceScope.SaveVersions(originalVersionSlice)
-				Expect(err).ToNot(HaveOccurred())
-
-				secondVersionSlice := []atc.Version{
-					{"ref": "v2"}, // id: 4, check_order: 4
-					{"ref": "v3"}, // id: 2, check_order: 5
-					{"ref": "v4"}, // id: 3, check_order: 6
-				}
-
-				err = resourceScope.SaveVersions(secondVersionSlice)
-				Expect(err).ToNot(HaveOccurred())
-
-				for i := 1; i < 5; i++ {
-					rcv, found, err := resourceScope.FindVersion(atc.Version{"ref": "v" + strconv.Itoa(i)})
->>>>>>> 0cba188c
+					rcv, found, err := resourceScope.FindVersion(atc.Space("space"), atc.Version{"ref": "v" + strconv.Itoa(i)})
 					Expect(err).ToNot(HaveOccurred())
 					Expect(found).To(BeTrue())
 
@@ -1280,40 +1084,23 @@
 				brt := db.BaseResourceType{
 					Name: "git",
 				}
-<<<<<<< HEAD
-				_, err = brt.FindOrCreate(setupTx)
-				Expect(err).NotTo(HaveOccurred())
-				Expect(setupTx.Commit()).To(Succeed())
-
-				resourceConfig, err = resourceConfigFactory.FindOrCreateResourceConfig(logger, "git", atc.Source{"some": "other-repository"}, creds.VersionedResourceTypes{})
-				Expect(err).ToNot(HaveOccurred())
-
-=======
 
 				_, err = brt.FindOrCreate(setupTx, false)
 				Expect(err).NotTo(HaveOccurred())
 				Expect(setupTx.Commit()).To(Succeed())
 
->>>>>>> 0cba188c
 				var found bool
 				resource, found, err = pipeline.Resource("some-other-resource")
 				Expect(err).ToNot(HaveOccurred())
 				Expect(found).To(BeTrue())
 
-<<<<<<< HEAD
-				err = resource.SetResourceConfig(resourceConfig.ID())
-				Expect(err).ToNot(HaveOccurred())
-
-				err = resourceConfig.SaveSpace(atc.Space("space"))
-				Expect(err).ToNot(HaveOccurred())
-
-				created, err := resourceConfig.SaveUncheckedVersion(atc.Space("space"), atc.Version{"version": "not-returned"}, nil)
-=======
 				resourceScope, err := resource.SetResourceConfig(logger, atc.Source{"some": "other-repository"}, creds.VersionedResourceTypes{})
 				Expect(err).ToNot(HaveOccurred())
 
-				created, err := resource.SaveUncheckedVersion(atc.Version{"version": "not-returned"}, nil, resourceScope.ResourceConfig(), creds.VersionedResourceTypes{})
->>>>>>> 0cba188c
+				err = resourceScope.SaveSpace(atc.Space("space"))
+				Expect(err).ToNot(HaveOccurred())
+
+				created, err := resourceScope.SaveUncheckedVersion(atc.Space("space"), atc.Version{"version": "not-returned"}, nil)
 				Expect(err).ToNot(HaveOccurred())
 				Expect(created).To(BeTrue())
 			})
@@ -1345,18 +1132,18 @@
 			brt := db.BaseResourceType{
 				Name: "git",
 			}
-<<<<<<< HEAD
-			_, err = brt.FindOrCreate(setupTx)
+
+			_, err = brt.FindOrCreate(setupTx, false)
 			Expect(err).NotTo(HaveOccurred())
 			Expect(setupTx.Commit()).To(Succeed())
 
-			resourceConfig, err := resourceConfigFactory.FindOrCreateResourceConfig(logger, "git", atc.Source{"some": "other-repository"}, creds.VersionedResourceTypes{})
+			resourceScope, err := resource.SetResourceConfig(logger, atc.Source{"some": "other-repository"}, creds.VersionedResourceTypes{})
 			Expect(err).ToNot(HaveOccurred())
 
 			err = resource.SetResourceConfig(resourceConfig.ID())
 			Expect(err).ToNot(HaveOccurred())
 
-			saveVersions(resourceConfig, []atc.SpaceVersion{
+			saveVersions(resourceScope, []atc.SpaceVersion{
 				atc.SpaceVersion{
 					Space:   atc.Space("space"),
 					Version: atc.Version{"version": "v1"},
@@ -1371,36 +1158,14 @@
 				},
 			})
 
-			resConf, found, err := resourceConfig.FindVersion(atc.Space("space"), atc.Version{"version": "v1"})
-=======
-
-			_, err = brt.FindOrCreate(setupTx, false)
-			Expect(err).NotTo(HaveOccurred())
-			Expect(setupTx.Commit()).To(Succeed())
-
-			resourceScope, err := resource.SetResourceConfig(logger, atc.Source{"some": "other-repository"}, creds.VersionedResourceTypes{})
-			Expect(err).ToNot(HaveOccurred())
-
-			err = resourceScope.SaveVersions([]atc.Version{
-				atc.Version{"version": "v1"},
-				atc.Version{"version": "v2"},
-				atc.Version{"version": "v3"},
-			})
-			Expect(err).ToNot(HaveOccurred())
-
-			resConf, found, err := resourceScope.FindVersion(atc.Version{"version": "v1"})
->>>>>>> 0cba188c
+			resConf, found, err := resourceScope.FindVersion(atc.Space("space"), atc.Version{"version": "v1"})
 			Expect(err).ToNot(HaveOccurred())
 			Expect(found).To(BeTrue())
 			resID = resConf.ID()
 		})
 
-<<<<<<< HEAD
 		// XXX: FIX PINNING
 		XContext("when we pin a resource to a version", func() {
-=======
-		Context("when we pin a resource to a version", func() {
->>>>>>> 0cba188c
 			BeforeEach(func() {
 				err := resource.PinVersion(resID)
 				Expect(err).ToNot(HaveOccurred())
@@ -1415,21 +1180,6 @@
 				Expect(resource.CurrentPinnedVersion()).To(Equal(resource.APIPinnedVersion()))
 			})
 
-<<<<<<< HEAD
-			Context("when we unpin a resource to a version", func() {
-				BeforeEach(func() {
-					err := resource.UnpinVersion(resID)
-					Expect(err).ToNot(HaveOccurred())
-
-					found, err := resource.Reload()
-					Expect(found).To(BeTrue())
-					Expect(err).ToNot(HaveOccurred())
-				})
-
-				It("sets the api pinned version to nil", func() {
-					Expect(resource.APIPinnedVersion()).To(BeNil())
-					Expect(resource.CurrentPinnedVersion()).To(BeNil())
-=======
 			Context("when we set the pin comment on a resource", func() {
 				BeforeEach(func() {
 					err := resource.SetPinComment("foo")
@@ -1460,7 +1210,6 @@
 					It("unsets the pin comment", func() {
 						Expect(resource.PinComment()).To(BeEmpty())
 					})
->>>>>>> 0cba188c
 				})
 			})
 		})
@@ -1479,34 +1228,6 @@
 				brt := db.BaseResourceType{
 					Name: "registry-image",
 				}
-<<<<<<< HEAD
-				_, err = brt.FindOrCreate(setupTx)
-				Expect(err).NotTo(HaveOccurred())
-				Expect(setupTx.Commit()).To(Succeed())
-
-				resourceConfig, err := resourceConfigFactory.FindOrCreateResourceConfig(logger, "registry-image", atc.Source{"some": "repository"}, creds.VersionedResourceTypes{})
-				Expect(err).ToNot(HaveOccurred())
-
-				err = resource.SetResourceConfig(resourceConfig.ID())
-				Expect(err).ToNot(HaveOccurred())
-
-				saveVersions(resourceConfig, []atc.SpaceVersion{
-					atc.SpaceVersion{
-						Space:   atc.Space("space"),
-						Version: atc.Version{"version": "v1"},
-					},
-					atc.SpaceVersion{
-						Space:   atc.Space("space"),
-						Version: atc.Version{"version": "v2"},
-					},
-					atc.SpaceVersion{
-						Space:   atc.Space("space"),
-						Version: atc.Version{"version": "v3"},
-					},
-				})
-
-				resConf, found, err := resourceConfig.FindVersion(atc.Space("space"), atc.Version{"version": "v1"})
-=======
 
 				_, err = brt.FindOrCreate(setupTx, false)
 				Expect(err).NotTo(HaveOccurred())
@@ -1515,15 +1236,22 @@
 				resourceScope, err := resource.SetResourceConfig(logger, atc.Source{"some": "repository"}, creds.VersionedResourceTypes{})
 				Expect(err).ToNot(HaveOccurred())
 
-				err = resourceScope.SaveVersions([]atc.Version{
-					atc.Version{"version": "v1"},
-					atc.Version{"version": "v2"},
-					atc.Version{"version": "v3"},
-				})
-				Expect(err).ToNot(HaveOccurred())
-
-				resConf, found, err := resourceScope.FindVersion(atc.Version{"version": "v1"})
->>>>>>> 0cba188c
+				saveVersions(resourceScope, []atc.SpaceVersion{
+					atc.SpaceVersion{
+						Space:   atc.Space("space"),
+						Version: atc.Version{"version": "v1"},
+					},
+					atc.SpaceVersion{
+						Space:   atc.Space("space"),
+						Version: atc.Version{"version": "v2"},
+					},
+					atc.SpaceVersion{
+						Space:   atc.Space("space"),
+						Version: atc.Version{"version": "v3"},
+					},
+				})
+
+				resConf, found, err := resourceScope.FindVersion(atc.Space("space"), atc.Version{"version": "v1"})
 				Expect(err).ToNot(HaveOccurred())
 				Expect(found).To(BeTrue())
 
