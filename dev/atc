#!/bin/bash

set -e -u

ROOT=$(cd $(dirname $0)/.. && pwd)

DEVDIR=/tmp/concourse-dev
KEYSDIR=$DEVDIR/keys

export GOPATH=$ROOT
export PATH=$ROOT/bin:$PATH

go install github.com/concourse/atc/cmd/atc

pg_port=${POSTGRES_PORT:-6543}
external_ip="$($ROOT/dev/util/external-ip)"
echo $external_ip

until createdb -U postgres -p ${pg_port} atc 2>&1 | grep 'already exists' >/dev/null; do
  echo creating database...
  sleep 1
done

<<<<<<< HEAD
exec atc \
=======
atc \
  --github-auth-client-id b0f64088163efa671b1a \
  --github-auth-client-secret 90a1540774e35f7ebe7929c91cb06275d8aff28c \
  --github-auth-user joshzarrabi \
  --tls-cert /tmp/atc_certs/server.crt \
  --tls-key /tmp/atc_certs/server.key \
  --tls-bind-port 8443 \
>>>>>>> b8ba423a
  --log-level debug \
  --external-url "https://127.0.0.1:8443" \
  --session-signing-key $KEYSDIR/web/session_signing_key \
  --postgres-data-source "user=postgres dbname=atc port=${pg_port} sslmode=disable" \
  "$@"<|MERGE_RESOLUTION|>--- conflicted
+++ resolved
@@ -21,9 +21,6 @@
   sleep 1
 done
 
-<<<<<<< HEAD
-exec atc \
-=======
 atc \
   --github-auth-client-id b0f64088163efa671b1a \
   --github-auth-client-secret 90a1540774e35f7ebe7929c91cb06275d8aff28c \
@@ -31,7 +28,6 @@
   --tls-cert /tmp/atc_certs/server.crt \
   --tls-key /tmp/atc_certs/server.key \
   --tls-bind-port 8443 \
->>>>>>> b8ba423a
   --log-level debug \
   --external-url "https://127.0.0.1:8443" \
   --session-signing-key $KEYSDIR/web/session_signing_key \
