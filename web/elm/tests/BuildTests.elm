module BuildTests exposing (all)

import Array
import Build
import Build.Models as Models
import Build.Msgs
import Callback
import Concourse exposing (BuildPrepStatus(..))
import DashboardTests
    exposing
        ( defineHoverBehaviour
        , iconSelector
        , middleGrey
        )
import Dict
import Effects
import Expect
import Html.Attributes as Attr
import Layout
import Msgs
import SubPage.Msgs
import Test exposing (..)
import Test.Html.Event as Event
import Test.Html.Query as Query
import Test.Html.Selector
    exposing
        ( attribute
        , class
        , containing
        , id
        , style
        , tag
        , text
        )


all : Test
all =
    describe "build page" <|
        let
            pageLoad =
                Build.init
                    { csrfToken = ""
                    , highlight = Models.HighlightNothing
                    }
                    (Models.JobBuildPage
                        { teamName = "team"
                        , pipelineName = "pipeline"
                        , jobName = "job"
                        , buildName = "1"
                        }
                    )

            theBuild : Concourse.Build
            theBuild =
                { id = 1
                , name = "1"
                , job =
                    Just
                        { teamName = "team"
                        , pipelineName = "pipeline"
                        , jobName = "job"
                        }
                , status = Concourse.BuildStatusSucceeded
                , duration =
                    { startedAt = Nothing
                    , finishedAt = Nothing
                    }
                , reapTime = Nothing
                }

            startedBuild : Concourse.Build
            startedBuild =
                { id = 1
                , name = "1"
                , job =
                    Just
                        { teamName = "team"
                        , pipelineName = "pipeline"
                        , jobName = "job"
                        }
                , status = Concourse.BuildStatusStarted
                , duration =
                    { startedAt = Nothing
                    , finishedAt = Nothing
                    }
                , reapTime = Nothing
                }

            fetchBuild : Models.Model -> ( Models.Model, List Effects.Effect )
            fetchBuild =
                Build.handleCallback <| Callback.BuildFetched <| Ok ( 1, theBuild )

            fetchStartedBuild :
                Models.Model
                -> ( Models.Model, List Effects.Effect )
            fetchStartedBuild =
                Build.handleCallback <| Callback.BuildFetched <| Ok ( 1, startedBuild )

            fetchJobDetails : Models.Model -> ( Models.Model, List Effects.Effect )
            fetchJobDetails =
                Build.handleCallback <|
                    Callback.BuildJobDetailsFetched <|
                        Ok
                            { pipeline =
                                { teamName = "team"
                                , pipelineName = "pipeline"
                                }
                            , name = "job"
                            , pipelineName = "pipeline"
                            , teamName = "team"
                            , nextBuild = Nothing
                            , finishedBuild = Nothing
                            , transitionBuild = Nothing
                            , paused = False
                            , disableManualTrigger = False
                            , inputs = []
                            , outputs = []
                            , groups = []
                            }

            fetchJobDetailsNoTrigger :
                Models.Model
                -> ( Models.Model, List Effects.Effect )
            fetchJobDetailsNoTrigger =
                Build.handleCallback <|
                    Callback.BuildJobDetailsFetched <|
                        Ok
                            { pipeline =
                                { teamName = "team"
                                , pipelineName = "pipeline"
                                }
                            , name = "job"
                            , pipelineName = "pipeline"
                            , teamName = "team"
                            , nextBuild = Nothing
                            , finishedBuild = Nothing
                            , transitionBuild = Nothing
                            , paused = False
                            , disableManualTrigger = True
                            , inputs = []
                            , outputs = []
                            , groups = []
                            }

            fetchHistory : Models.Model -> ( Models.Model, List Effects.Effect )
            fetchHistory =
                Build.handleCallback
                    (Callback.BuildHistoryFetched
                        (Ok
                            { pagination =
                                { previousPage = Nothing
                                , nextPage = Nothing
                                }
                            , content = [ theBuild ]
                            }
                        )
                    )
        in
        [ test "converts URL hash to highlighted line in view" <|
            \_ ->
                Layout.init
                    { turbulenceImgSrc = ""
                    , notFoundImgSrc = ""
                    , csrfToken = ""
                    , authToken = ""
                    , pipelineRunningKeyframes = ""
                    }
                    { href = ""
                    , host = ""
                    , hostname = ""
                    , protocol = ""
                    , origin = ""
                    , port_ = ""
                    , pathname = "/builds/1"
                    , search = ""
                    , hash = "#Lstepid:1"
                    , username = ""
                    , password = ""
                    }
                    |> Tuple.first
                    |> Layout.handleCallback
                        (Effects.SubPage 1)
                        (Callback.BuildFetched <|
                            Ok
                                ( 1
                                , { id = 1
                                  , name = "1"
                                  , job = Nothing
                                  , status = Concourse.BuildStatusStarted
                                  , duration =
                                        { startedAt = Nothing
                                        , finishedAt = Nothing
                                        }
                                  , reapTime = Nothing
                                  }
                                )
                        )
                    |> Tuple.first
                    |> Layout.handleCallback
                        (Effects.SubPage 1)
                        (Callback.PlanAndResourcesFetched 307 <|
                            Ok <|
                                ( { id = "stepid"
                                  , step =
                                        Concourse.BuildStepTask
                                            "step"
                                  }
                                , { inputs = [], outputs = [] }
                                )
                        )
                    |> Tuple.first
                    |> Layout.update
                        (Msgs.SubMsg 1
                            (SubPage.Msgs.BuildMsg
                                (Build.Msgs.BuildEventsMsg BuildEvents.Opened)
                            )
                        )
                    |> Tuple.first
                    |> Layout.update
                        (Msgs.SubMsg 1
                            (SubPage.Msgs.BuildMsg
                                (Build.Msgs.BuildEventsMsg <|
                                    BuildEvents.Events <|
                                        Ok <|
                                            Array.fromList
                                                [ BuildEvents.StartTask
                                                    { source = "stdout"
                                                    , id = "stepid"
                                                    }
                                                , BuildEvents.Log
                                                    { source = "stdout"
                                                    , id = "stepid"
                                                    }
                                                    "log message"
                                                    Nothing
                                                ]
                                )
                            )
                        )
                    |> Tuple.first
                    |> Layout.view
                    |> Query.fromHtml
                    |> Query.find
                        [ class "timestamped-line"
                        , containing [ text "log message" ]
                        ]
                    |> Query.has [ class "highlighted-line" ]
        , test "says loading on page load" <|
            \_ ->
                pageLoad
                    |> Tuple.first
                    |> Build.view
                    |> Query.fromHtml
                    |> Query.has [ text "loading" ]
        , test "fetches build on page load" <|
            \_ ->
                pageLoad
                    |> Tuple.second
                    |> Expect.equal
                        [ Effects.FetchJobBuild 1
                            { teamName = "team"
                            , pipelineName = "pipeline"
                            , jobName = "job"
                            , buildName = "1"
                            }
                        , Effects.GetCurrentTime
                        ]
        , describe "after build is fetched" <|
            let
                givenBuildFetched _ =
                    pageLoad |> Tuple.first |> fetchBuild
            in
            [ test "has a header after the build is fetched" <|
                givenBuildFetched
                    >> Tuple.first
                    >> Build.view
                    >> Query.fromHtml
                    >> Query.has [ id "build-header" ]
            , test "fetches build history and job details after build is fetched" <|
                givenBuildFetched
                    >> Tuple.second
                    >> Expect.all
                        [ List.member
                            (Effects.FetchBuildHistory
                                { teamName = "team"
                                , pipelineName = "pipeline"
                                , jobName = "job"
                                }
                                Nothing
                            )
                            >> Expect.true
                                "expected effect was not in the list"
                        , List.member
                            (Effects.FetchBuildJobDetails
                                { teamName = "team"
                                , pipelineName = "pipeline"
                                , jobName = "job"
                                }
                            )
                            >> Expect.true
                                "expected effect was not in the list"
                        ]
            , test "header lays out horizontally" <|
                givenBuildFetched
                    >> Tuple.first
                    >> Build.view
                    >> Query.fromHtml
                    >> Query.find [ id "build-header" ]
                    >> Query.has
                        [ style [ ( "display", "flex" ) ] ]
            , test "header spreads out contents" <|
                givenBuildFetched
                    >> Tuple.first
                    >> Build.view
                    >> Query.fromHtml
                    >> Query.find [ id "build-header" ]
                    >> Query.has
                        [ style [ ( "justify-content", "space-between" ) ] ]
            , describe "after history and details get fetched" <|
                let
                    givenHistoryAndDetailsFetched =
                        givenBuildFetched
                            >> Tuple.first
                            >> fetchHistory
                            >> Tuple.first
                            >> fetchJobDetails
                in
                [ test
                    ("trigger build button on right side of header "
                        ++ "after history and job details fetched"
                    )
                  <|
                    givenHistoryAndDetailsFetched
                        >> Tuple.first
                        >> Build.view
                        >> Query.fromHtml
                        >> Query.find [ id "build-header" ]
                        >> Query.children []
                        >> Query.index -1
                        >> Query.has
                            [ attribute <|
                                Attr.attribute "aria-label" "Trigger Build"
                            ]
                , test "trigger build button is styled as a plain grey box" <|
                    givenHistoryAndDetailsFetched
                        >> Tuple.first
                        >> Build.view
                        >> Query.fromHtml
                        >> Query.find
                            [ attribute <|
                                Attr.attribute "aria-label" "Trigger Build"
                            ]
                        >> Query.has
                            [ style
                                [ ( "padding", "10px" )
                                , ( "border", "none" )
                                , ( "background-color", middleGrey )
                                , ( "outline", "none" )
                                , ( "margin", "0" )
                                ]
                            ]
                , test "trigger build button has pointer cursor" <|
                    givenHistoryAndDetailsFetched
                        >> Tuple.first
                        >> Build.view
                        >> Query.fromHtml
                        >> Query.find
                            [ attribute <|
                                Attr.attribute "aria-label" "Trigger Build"
                            ]
                        >> Query.has [ style [ ( "cursor", "pointer" ) ] ]
                , test "trigger build button has 'plus' icon" <|
                    givenHistoryAndDetailsFetched
                        >> Tuple.first
                        >> Build.view
                        >> Query.fromHtml
                        >> Query.find
                            [ attribute <|
                                Attr.attribute "aria-label" "Trigger Build"
                            ]
                        >> Query.children []
                        >> Query.first
                        >> Query.has
                            (iconSelector
                                { size = "40px"
                                , image = "ic-add-circle-outline-white.svg"
                                }
                            )
                , defineHoverBehaviour
                    { name = "trigger build button"
                    , setup =
                        givenHistoryAndDetailsFetched () |> Tuple.first
                    , query =
                        Build.view
                            >> Query.fromHtml
                            >> Query.find
                                [ attribute <|
                                    Attr.attribute "aria-label" "Trigger Build"
                                ]
                    , updateFunc = \msg -> Build.update msg >> Tuple.first
                    , unhoveredSelector =
                        { description = "grey plus icon"
                        , selector =
                            [ style [ ( "opacity", "0.5" ) ] ]
                                ++ iconSelector
                                    { size = "40px"
                                    , image = "ic-add-circle-outline-white.svg"
                                    }
                        }
                    , hoveredSelector =
                        { description = "white plus icon"
                        , selector =
                            [ style [ ( "opacity", "1" ) ] ]
                                ++ iconSelector
                                    { size = "40px"
                                    , image = "ic-add-circle-outline-white.svg"
                                    }
                        }
<<<<<<< HEAD
                    , mouseEnterMsg = Msgs.Hover <| Just Models.Trigger
                    , mouseLeaveMsg = Msgs.Hover Nothing
=======
                    , mouseEnterMsg = Build.Msgs.Hover <| Just Build.Msgs.Trigger
                    , mouseLeaveMsg = Build.Msgs.Hover Nothing
>>>>>>> 095f9e22
                    }
                ]
            , describe "when history and details witche dwith maual triggering disabled" <|
                let
                    givenHistoryAndDetailsFetched =
                        givenBuildFetched
                            >> Tuple.first
                            >> fetchHistory
                            >> Tuple.first
                            >> fetchJobDetailsNoTrigger
                in
                [ test "when manual triggering is disabled, trigger build button has default cursor" <|
                    givenHistoryAndDetailsFetched
                        >> Tuple.first
                        >> Build.view
                        >> Query.fromHtml
                        >> Query.find
                            [ attribute <|
                                Attr.attribute "aria-label" "Trigger Build"
                            ]
                        >> Query.has [ style [ ( "cursor", "default" ) ] ]
                , defineHoverBehaviour
                    { name = "disabled trigger build button"
                    , setup =
                        givenHistoryAndDetailsFetched () |> Tuple.first
                    , query =
                        Build.view
                            >> Query.fromHtml
                            >> Query.find
                                [ attribute <|
                                    Attr.attribute "aria-label" "Trigger Build"
                                ]
                    , updateFunc = \msg -> Build.update msg >> Tuple.first
                    , unhoveredSelector =
                        { description = "grey plus icon"
                        , selector =
                            [ style [ ( "opacity", "0.5" ) ] ]
                                ++ iconSelector
                                    { size = "40px"
                                    , image = "ic-add-circle-outline-white.svg"
                                    }
                        }
                    , hoveredSelector =
                        { description = "grey plus icon with tooltip"
                        , selector =
                            [ style [ ( "position", "relative" ) ]
                            , containing
                                [ containing
                                    [ text "manual triggering disabled in job config" ]
                                , style
                                    [ ( "position", "absolute" )
                                    , ( "right", "100%" )
                                    , ( "top", "15px" )
                                    , ( "width", "300px" )
                                    , ( "color", "#ecf0f1" )
                                    , ( "font-size", "12px" )
                                    , ( "font-family", "Inconsolata,monospace" )
                                    , ( "padding", "10px" )
                                    , ( "text-align", "right" )
                                    ]
                                ]
                            , containing <|
                                [ style
                                    [ ( "opacity", "0.5" )
                                    ]
                                ]
                                    ++ iconSelector
                                        { size = "40px"
                                        , image = "ic-add-circle-outline-white.svg"
                                        }
                            ]
                        }
<<<<<<< HEAD
                    , mouseEnterMsg = Msgs.Hover <| Just Models.Trigger
                    , mouseLeaveMsg = Msgs.Hover Nothing
=======
                    , mouseEnterMsg = Build.Msgs.Hover <| Just Build.Msgs.Trigger
                    , mouseLeaveMsg = Build.Msgs.Hover Nothing
>>>>>>> 095f9e22
                    }
                ]
            ]
        , describe "given build started and history and details fetched" <|
            let
                givenBuildStarted _ =
                    pageLoad
                        |> Tuple.first
                        |> fetchStartedBuild
                        |> Tuple.first
                        |> fetchHistory
                        |> Tuple.first
                        |> fetchJobDetails
            in
            [ test "build action section lays out horizontally" <|
                givenBuildStarted
                    >> Tuple.first
                    >> Build.view
                    >> Query.fromHtml
                    >> Query.find [ id "build-header" ]
                    >> Query.children []
                    >> Query.index -1
                    >> Query.has [ style [ ( "display", "flex" ) ] ]
            , test "abort build button is to the left of the trigger button" <|
                givenBuildStarted
                    >> Tuple.first
                    >> Build.view
                    >> Query.fromHtml
                    >> Query.find [ id "build-header" ]
                    >> Query.children []
                    >> Query.index -1
                    >> Query.children []
                    >> Query.first
                    >> Query.has
                        [ attribute <|
                            Attr.attribute "aria-label" "Abort Build"
                        ]
            , test "abort build button is styled as a plain grey box" <|
                givenBuildStarted
                    >> Tuple.first
                    >> Build.view
                    >> Query.fromHtml
                    >> Query.find
                        [ attribute <|
                            Attr.attribute "aria-label" "Abort Build"
                        ]
                    >> Query.has
                        [ style
                            [ ( "padding", "10px" )
                            , ( "border", "none" )
                            , ( "background-color", middleGrey )
                            , ( "outline", "none" )
                            , ( "margin", "0" )
                            ]
                        ]
            , test "abort build button has pointer cursor" <|
                givenBuildStarted
                    >> Tuple.first
                    >> Build.view
                    >> Query.fromHtml
                    >> Query.find
                        [ attribute <|
                            Attr.attribute "aria-label" "Abort Build"
                        ]
                    >> Query.has [ style [ ( "cursor", "pointer" ) ] ]
            , test "abort build button has 'X' icon" <|
                givenBuildStarted
                    >> Tuple.first
                    >> Build.view
                    >> Query.fromHtml
                    >> Query.find
                        [ attribute <|
                            Attr.attribute "aria-label" "Abort Build"
                        ]
                    >> Query.children []
                    >> Query.first
                    >> Query.has
                        (iconSelector
                            { size = "40px"
                            , image = "ic-abort-circle-outline-white.svg"
                            }
                        )
            , defineHoverBehaviour
                { name = "abort build button"
                , setup =
                    givenBuildStarted ()
                        |> Tuple.first
                , query =
                    Build.view
                        >> Query.fromHtml
                        >> Query.find
                            [ attribute <|
                                Attr.attribute "aria-label" "Abort Build"
                            ]
                , updateFunc = \msg -> Build.update msg >> Tuple.first
                , unhoveredSelector =
                    { description = "grey abort icon"
                    , selector =
                        [ style [ ( "opacity", "0.5" ) ] ]
                            ++ iconSelector
                                { size = "40px"
                                , image = "ic-abort-circle-outline-white.svg"
                                }
                    }
                , hoveredSelector =
                    { description = "white abort icon"
                    , selector =
                        [ style [ ( "opacity", "1" ) ] ]
                            ++ iconSelector
                                { size = "40px"
                                , image = "ic-abort-circle-outline-white.svg"
                                }
                    }
<<<<<<< HEAD
                , mouseEnterMsg = Msgs.Hover <| Just Models.Abort
                , mouseLeaveMsg = Msgs.Hover Nothing
=======
                , mouseEnterMsg = Build.Msgs.Hover <| Just Build.Msgs.Abort
                , mouseLeaveMsg = Build.Msgs.Hover Nothing
>>>>>>> 095f9e22
                }
            , describe "build prep section"
                [ test "when pipeline is not paused, shows a check" <|
                    let
                        prep =
                            { pausedPipeline = BuildPrepStatusNotBlocking
                            , pausedJob = BuildPrepStatusNotBlocking
                            , maxRunningBuilds = BuildPrepStatusNotBlocking
                            , inputs = Dict.empty
                            , inputsSatisfied = BuildPrepStatusNotBlocking
                            , missingInputReasons = Dict.empty
                            }

                        icon =
                            "url(/public/images/ic-not-blocking-check.svg)"
                    in
                    givenBuildStarted
                        >> Tuple.first
                        >> Build.handleCallback (Callback.BuildPrepFetched <| Ok ( 1, prep ))
                        >> Tuple.first
                        >> Build.view
                        >> Query.fromHtml
                        >> Query.find [ class "prep-status-list" ]
                        >> Expect.all
                            [ Query.children []
                                >> Query.each
                                    (Query.children []
                                        >> Query.first
                                        >> Query.has
                                            [ style
                                                [ ( "display", "flex" )
                                                , ( "align-items", "center" )
                                                ]
                                            ]
                                    )
                            , Query.has
                                [ style
                                    [ ( "background-image", icon )
                                    , ( "background-position", "50% 50%" )
                                    , ( "background-repeat", "no-repeat" )
                                    , ( "background-size", "contain" )
                                    , ( "width", "12px" )
                                    , ( "height", "12px" )
                                    , ( "margin-right", "5px" )
                                    ]
                                , attribute <| Attr.title "not blocking"
                                ]
                            ]
                , test "when pipeline is paused, shows a spinner" <|
                    let
                        prep =
                            { pausedPipeline = BuildPrepStatusBlocking
                            , pausedJob = BuildPrepStatusNotBlocking
                            , maxRunningBuilds = BuildPrepStatusNotBlocking
                            , inputs = Dict.empty
                            , inputsSatisfied = BuildPrepStatusNotBlocking
                            , missingInputReasons = Dict.empty
                            }
                    in
                    givenBuildStarted
                        >> Tuple.first
                        >> Build.handleCallback (Callback.BuildPrepFetched <| Ok ( 1, prep ))
                        >> Tuple.first
                        >> Build.view
                        >> Query.fromHtml
                        >> Query.find [ class "prep-status-list" ]
                        >> Expect.all
                            [ Query.children []
                                >> Query.each
                                    (Query.children []
                                        >> Query.first
                                        >> Query.has
                                            [ style
                                                [ ( "display", "flex" )
                                                , ( "align-items", "center" )
                                                ]
                                            ]
                                    )
                            , Query.has
                                [ style
                                    [ ( "animation"
                                      , "container-rotate 1568ms linear infinite"
                                      )
                                    , ( "height", "12px" )
                                    , ( "width", "12px" )
                                    , ( "margin-right", "5px" )
                                    ]
                                , attribute <| Attr.title "blocking"
                                ]
                            ]
                ]
            , describe "step header" <|
                let
                    fetchPlanWithGetStep : () -> Models.Model
                    fetchPlanWithGetStep =
                        givenBuildStarted
                            >> Tuple.first
                            >> Build.handleCallback
                                (Callback.PlanAndResourcesFetched 307 <|
                                    Ok <|
                                        ( { id = "plan"
                                          , step =
                                                Concourse.BuildStepGet
                                                    "step"
                                                    Nothing
                                          }
                                        , { inputs = [], outputs = [] }
                                        )
                                )
                            >> Tuple.first

                    fetchPlanWithTaskStep : () -> Models.Model
                    fetchPlanWithTaskStep =
                        givenBuildStarted
                            >> Tuple.first
                            >> Build.handleCallback
                                (Callback.PlanAndResourcesFetched 307 <|
                                    Ok <|
                                        ( { id = "plan"
                                          , step =
                                                Concourse.BuildStepTask
                                                    "step"
                                          }
                                        , { inputs = [], outputs = [] }
                                        )
                                )
                            >> Tuple.first

                    fetchPlanWithPutStep : () -> Models.Model
                    fetchPlanWithPutStep =
                        givenBuildStarted
                            >> Tuple.first
                            >> Build.handleCallback
                                (Callback.PlanAndResourcesFetched 307 <|
                                    Ok <|
                                        ( { id = "plan"
                                          , step =
                                                Concourse.BuildStepPut
                                                    "step"
                                          }
                                        , { inputs = [], outputs = [] }
                                        )
                                )
                            >> Tuple.first

                    fetchPlanWithGetStepWithFirstOccurrence : () -> Models.Model
                    fetchPlanWithGetStepWithFirstOccurrence =
                        givenBuildStarted
                            >> Tuple.first
                            >> Build.handleCallback
                                (Callback.PlanAndResourcesFetched 307 <|
                                    let
                                        version =
                                            Dict.fromList
                                                [ ( "ref", "abc123" ) ]
                                    in
                                    Ok <|
                                        ( { id = "plan"
                                          , step =
                                                Concourse.BuildStepDo <|
                                                    Array.fromList
                                                        [ { id = "foo"
                                                          , step =
                                                                Concourse.BuildStepGet "step"
                                                                    (Just version)
                                                          }
                                                        , { id = "bar"
                                                          , step =
                                                                Concourse.BuildStepGet "step2"
                                                                    (Just version)
                                                          }
                                                        , { id = "baz"
                                                          , step =
                                                                Concourse.BuildStepGet "step3"
                                                                    (Just version)
                                                          }
                                                        ]
                                          }
                                        , { inputs =
                                                [ { name = "step"
                                                  , version = version
                                                  , firstOccurrence = True
                                                  }
                                                , { name = "step2"
                                                  , version = version
                                                  , firstOccurrence = True
                                                  }
                                                , { name = "step3"
                                                  , version = version
                                                  , firstOccurrence = False
                                                  }
                                                ]
                                          , outputs = []
                                          }
                                        )
                                )
                            >> Tuple.first
                in
                [ test "build step header lays out horizontally" <|
                    fetchPlanWithGetStep
                        >> Build.view
                        >> Query.fromHtml
                        >> Query.find [ class "header" ]
                        >> Query.has [ style [ ( "display", "flex" ) ] ]
                , test "has two children spread apart" <|
                    fetchPlanWithGetStep
                        >> Build.view
                        >> Query.fromHtml
                        >> Query.find [ class "header" ]
                        >> Expect.all
                            [ Query.has
                                [ style
                                    [ ( "justify-content", "space-between" ) ]
                                ]
                            , Query.children [] >> Query.count (Expect.equal 2)
                            ]
                , test "both children lay out horizontally" <|
                    fetchPlanWithGetStep
                        >> Build.view
                        >> Query.fromHtml
                        >> Query.find [ class "header" ]
                        >> Query.children []
                        >> Query.each
                            (Query.has [ style [ ( "display", "flex" ) ] ])
                , test "resource get step shows downward arrow" <|
                    fetchPlanWithGetStep
                        >> Build.view
                        >> Query.fromHtml
                        >> Query.has
                            (iconSelector
                                { size = "28px"
                                , image = "ic-arrow-downward.svg"
                                }
                                ++ [ style [ ( "background-size", "14px 14px" ) ] ]
                            )
                , test "task step shows terminal icon" <|
                    fetchPlanWithTaskStep
                        >> Build.view
                        >> Query.fromHtml
                        >> Query.has
                            (iconSelector
                                { size = "28px"
                                , image = "ic-terminal.svg"
                                }
                                ++ [ style
                                        [ ( "background-size", "14px 14px" ) ]
                                   ]
                            )
                , test "put step shows upward arrow" <|
                    fetchPlanWithPutStep
                        >> Build.view
                        >> Query.fromHtml
                        >> Query.has
                            (iconSelector
                                { size = "28px"
                                , image = "ic-arrow-upward.svg"
                                }
                                ++ [ style
                                        [ ( "background-size", "14px 14px" ) ]
                                   ]
                            )
                , test "get step on first occurrence shows yellow downward arrow" <|
                    fetchPlanWithGetStepWithFirstOccurrence
                        >> Build.view
                        >> Query.fromHtml
                        >> Query.has
                            (iconSelector
                                { size = "28px"
                                , image = "ic-arrow-downward-yellow.svg"
                                }
                                ++ [ style
                                        [ ( "background-size", "14px 14px" ) ]
                                   ]
                            )
                , test "hovering over a grey down arrow does nothing" <|
                    fetchPlanWithGetStep
                        >> Build.view
                        >> Query.fromHtml
                        >> Query.find
                            (iconSelector
                                { size = "28px"
                                , image = "ic-arrow-downward.svg"
                                }
                            )
                        >> Event.simulate Event.mouseEnter
                        >> Event.toResult
                        >> Expect.err
                , describe "yellow resource down arrow hover behaviour"
                    [ test "yellow resource down arrow has no tooltip" <|
                        fetchPlanWithGetStepWithFirstOccurrence
                            >> Build.view
                            >> Query.fromHtml
                            >> Query.findAll
                                (iconSelector
                                    { size = "28px"
                                    , image = "ic-arrow-downward-yellow.svg"
                                    }
                                )
                            >> Query.first
                            >> Query.children []
                            >> Query.count (Expect.equal 0)
                    , test "hovering over yellow arrow triggers Hover message" <|
                        fetchPlanWithGetStepWithFirstOccurrence
                            >> Build.view
                            >> Query.fromHtml
                            >> Query.findAll
                                (iconSelector
                                    { size = "28px"
                                    , image = "ic-arrow-downward-yellow.svg"
                                    }
                                )
                            >> Query.first
                            >> Event.simulate Event.mouseEnter
                            >> Event.expect
<<<<<<< HEAD
                                (Msgs.Hover <| Just <| Models.FirstOccurrence "foo")
                    , test "no tooltip before 1 second has passed" <|
                        fetchPlanWithGetStepWithFirstOccurrence
                            >> Build.update
                                (Msgs.Hover <| Just <| Models.FirstOccurrence "foo")
=======
                                (Build.Msgs.Hover <| Just <| Build.Msgs.FirstOccurrence "foo")
                    , test "no tooltip before 1 second has passed" <|
                        fetchPlanWithGetStepWithFirstOccurrence
                            >> Build.update
                                (Build.Msgs.Hover <| Just <| Build.Msgs.FirstOccurrence "foo")
>>>>>>> 095f9e22
                            >> Tuple.first
                            >> Build.view
                            >> Query.fromHtml
                            >> Query.findAll
                                (iconSelector
                                    { size = "28px"
                                    , image = "ic-arrow-downward-yellow.svg"
                                    }
                                )
                            >> Query.first
                            >> Query.children []
                            >> Query.count (Expect.equal 0)
                    , test "1 second after hovering, tooltip appears" <|
                        fetchPlanWithGetStepWithFirstOccurrence
                            >> Build.update (Build.Msgs.ClockTick 0)
                            >> Tuple.first
                            >> Build.update
<<<<<<< HEAD
                                (Msgs.Hover <| Just <| Models.FirstOccurrence "foo")
=======
                                (Build.Msgs.Hover <| Just <| Build.Msgs.FirstOccurrence "foo")
>>>>>>> 095f9e22
                            >> Tuple.first
                            >> Build.update (Build.Msgs.ClockTick 1)
                            >> Tuple.first
                            >> Build.view
                            >> Query.fromHtml
                            >> Query.findAll
                                (iconSelector
                                    { size = "28px"
                                    , image = "ic-arrow-downward-yellow.svg"
                                    }
                                )
                            >> Query.first
                            >> Query.has
                                [ style [ ( "position", "relative" ) ]
                                , containing
                                    [ containing
                                        [ text "new version" ]
                                    , style
                                        [ ( "position", "absolute" )
                                        , ( "left", "0" )
                                        , ( "bottom", "100%" )
                                        , ( "background-color", tooltipGreyHex )
                                        , ( "padding", "5px" )
                                        , ( "z-index", "100" )
                                        , ( "width", "6em" )
                                        , ( "pointer-events", "none" )
                                        , ( "cursor", "default" )
                                        , ( "user-select", "none" )
                                        , ( "-ms-user-select", "none" )
                                        , ( "-moz-user-select", "none" )
                                        , ( "-khtml-user-select", "none" )
                                        , ( "-webkit-user-select", "none" )
                                        , ( "-webkit-touch-callout", "none" )
                                        ]
                                    ]
                                , containing
                                    [ style
                                        [ ( "width", "0" )
                                        , ( "height", "0" )
                                        , ( "left", "50%" )
                                        , ( "margin-left", "-5px" )
                                        , ( "border-top"
                                          , "5px solid " ++ tooltipGreyHex
                                          )
                                        , ( "border-left", "5px solid transparent" )
                                        , ( "border-right", "5px solid transparent" )
                                        , ( "position", "absolute" )
                                        ]
                                    ]
                                ]
                    , test "mousing off yellow arrow triggers Hover message" <|
                        fetchPlanWithGetStepWithFirstOccurrence
                            >> Build.update
<<<<<<< HEAD
                                (Msgs.Hover <| Just <| Models.FirstOccurrence "foo")
=======
                                (Build.Msgs.Hover <| Just <| Build.Msgs.FirstOccurrence "foo")
>>>>>>> 095f9e22
                            >> Tuple.first
                            >> Build.view
                            >> Query.fromHtml
                            >> Query.findAll
                                (iconSelector
                                    { size = "28px"
                                    , image = "ic-arrow-downward-yellow.svg"
                                    }
                                )
                            >> Query.first
                            >> Event.simulate Event.mouseLeave
                            >> Event.expect
                                (Build.Msgs.Hover Nothing)
                    , test "unhovering after tooltip appears dismisses" <|
                        fetchPlanWithGetStepWithFirstOccurrence
                            >> Build.update (Build.Msgs.ClockTick 0)
                            >> Tuple.first
                            >> Build.update
<<<<<<< HEAD
                                (Msgs.Hover <| Just <| Models.FirstOccurrence "foo")
=======
                                (Build.Msgs.Hover <| Just <| Build.Msgs.FirstOccurrence "foo")
>>>>>>> 095f9e22
                            >> Tuple.first
                            >> Build.update (Build.Msgs.ClockTick 1)
                            >> Tuple.first
                            >> Build.update (Build.Msgs.Hover Nothing)
                            >> Tuple.first
                            >> Build.view
                            >> Query.fromHtml
                            >> Query.findAll
                                (iconSelector
                                    { size = "28px"
                                    , image = "ic-arrow-downward-yellow.svg"
                                    }
                                )
                            >> Query.first
                            >> Query.children []
                            >> Query.count (Expect.equal 0)
                    ]
                , test "hovering one resource of several produces only a single tooltip" <|
                    fetchPlanWithGetStepWithFirstOccurrence
                        >> Build.update (Build.Msgs.ClockTick 0)
                        >> Tuple.first
<<<<<<< HEAD
                        >> Build.update (Msgs.Hover <| Just <| Models.FirstOccurrence "foo")
=======
                        >> Build.update (Build.Msgs.Hover <| Just <| Build.Msgs.FirstOccurrence "foo")
>>>>>>> 095f9e22
                        >> Tuple.first
                        >> Build.update (Build.Msgs.ClockTick 1)
                        >> Tuple.first
                        >> Build.view
                        >> Query.fromHtml
                        >> Query.findAll [ text "new version" ]
                        >> Query.count (Expect.equal 1)
                , test "successful step has a checkmark at the far right" <|
                    fetchPlanWithGetStep
<<<<<<< HEAD
                        >> Build.update (Msgs.BuildEventsMsg Msgs.Opened)
                        >> Tuple.first
                        >> Build.update
                            (Msgs.BuildEventsMsg <|
                                Msgs.Events <|
=======
                        >> Build.update (Build.Msgs.BuildEventsMsg BuildEvents.Opened)
                        >> Tuple.first
                        >> Build.update
                            (Build.Msgs.BuildEventsMsg <|
                                BuildEvents.Events <|
>>>>>>> 095f9e22
                                    Ok <|
                                        Array.fromList
                                            [ Models.FinishGet
                                                { source = "stdout", id = "plan" }
                                                0
                                                Dict.empty
                                                []
                                            ]
                            )
                        >> Tuple.first
                        >> Build.view
                        >> Query.fromHtml
                        >> Query.find [ class "header" ]
                        >> Query.children []
                        >> Query.index -1
                        >> Query.has
                            (iconSelector
                                { size = "28px"
                                , image = "ic-success-check.svg"
                                }
                                ++ [ style [ ( "background-size", "14px 14px" ) ] ]
                            )
                , test "get step lists resource version on the right" <|
                    fetchPlanWithGetStep
<<<<<<< HEAD
                        >> Build.update (Msgs.BuildEventsMsg Msgs.Opened)
                        >> Tuple.first
                        >> Build.update
                            (Msgs.BuildEventsMsg <|
                                Msgs.Events <|
=======
                        >> Build.update (Build.Msgs.BuildEventsMsg BuildEvents.Opened)
                        >> Tuple.first
                        >> Build.update
                            (Build.Msgs.BuildEventsMsg <|
                                BuildEvents.Events <|
>>>>>>> 095f9e22
                                    Ok <|
                                        Array.fromList
                                            [ Models.FinishGet
                                                { source = "stdout", id = "plan" }
                                                0
                                                (Dict.fromList [ ( "version", "v3.1.4" ) ])
                                                []
                                            ]
                            )
                        >> Tuple.first
                        >> Build.view
                        >> Query.fromHtml
                        >> Query.find [ class "header" ]
                        >> Query.children []
                        >> Query.index -1
                        >> Query.has [ text "v3.1.4" ]
                , test "running step has loading spinner at the right" <|
                    fetchPlanWithTaskStep
                        >> Build.update
<<<<<<< HEAD
                            (Msgs.BuildEventsMsg <|
                                Msgs.Events <|
=======
                            (Build.Msgs.BuildEventsMsg <|
                                BuildEvents.Events <|
>>>>>>> 095f9e22
                                    Ok <|
                                        Array.fromList
                                            [ Models.StartTask
                                                { source = "stdout"
                                                , id = "plan"
                                                }
                                            ]
                            )
                        >> Tuple.first
                        >> Build.view
                        >> Query.fromHtml
                        >> Query.find [ class "header" ]
                        >> Query.children []
                        >> Query.index -1
                        >> Query.has
                            [ style
                                [ ( "animation"
                                  , "container-rotate 1568ms linear infinite"
                                  )
                                ]
                            ]
                , test "failing step has an X at the far right" <|
                    fetchPlanWithGetStep
<<<<<<< HEAD
                        >> Build.update (Msgs.BuildEventsMsg Msgs.Opened)
                        >> Tuple.first
                        >> Build.update
                            (Msgs.BuildEventsMsg <|
                                Msgs.Events <|
=======
                        >> Build.update (Build.Msgs.BuildEventsMsg BuildEvents.Opened)
                        >> Tuple.first
                        >> Build.update
                            (Build.Msgs.BuildEventsMsg <|
                                BuildEvents.Events <|
>>>>>>> 095f9e22
                                    Ok <|
                                        Array.fromList
                                            [ Models.FinishGet
                                                { source = "stdout", id = "plan" }
                                                1
                                                Dict.empty
                                                []
                                            ]
                            )
                        >> Tuple.first
                        >> Build.view
                        >> Query.fromHtml
                        >> Query.find [ class "header" ]
                        >> Query.children []
                        >> Query.index -1
                        >> Query.has
                            (iconSelector
                                { size = "28px"
                                , image = "ic-failure-times.svg"
                                }
                                ++ [ style [ ( "background-size", "14px 14px" ) ] ]
                            )
                , test "erroring step has orange exclamation triangle at right" <|
                    fetchPlanWithGetStep
<<<<<<< HEAD
                        >> Build.update (Msgs.BuildEventsMsg Msgs.Opened)
                        >> Tuple.first
                        >> Build.update
                            (Msgs.BuildEventsMsg <|
                                Msgs.Events <|
=======
                        >> Build.update (Build.Msgs.BuildEventsMsg BuildEvents.Opened)
                        >> Tuple.first
                        >> Build.update
                            (Build.Msgs.BuildEventsMsg <|
                                BuildEvents.Events <|
>>>>>>> 095f9e22
                                    Ok <|
                                        Array.fromList
                                            [ Models.Error
                                                { source = "stderr", id = "plan" }
                                                "error message"
                                            ]
                            )
                        >> Tuple.first
                        >> Build.view
                        >> Query.fromHtml
                        >> Query.find [ class "header" ]
                        >> Query.children []
                        >> Query.index -1
                        >> Query.has
                            (iconSelector
                                { size = "28px"
                                , image = "ic-exclamation-triangle.svg"
                                }
                                ++ [ style [ ( "background-size", "14px 14px" ) ] ]
                            )
                , describe "erroring build" <|
                    let
                        erroringBuild : () -> Models.Model
                        erroringBuild =
                            fetchPlanWithGetStep
                                >> Build.update
<<<<<<< HEAD
                                    (Msgs.BuildEventsMsg Msgs.Errored)
=======
                                    (Build.Msgs.BuildEventsMsg BuildEvents.Errored)
>>>>>>> 095f9e22
                                >> Tuple.first
                    in
                    [ test "has orange exclamation triangle at left" <|
                        erroringBuild
                            >> Build.update
<<<<<<< HEAD
                                (Msgs.BuildEventsMsg <|
                                    Msgs.Events <|
=======
                                (Build.Msgs.BuildEventsMsg <|
                                    BuildEvents.Events <|
>>>>>>> 095f9e22
                                        Ok <|
                                            Array.fromList
                                                [ Models.BuildError
                                                    "error message"
                                                ]
                                )
                            >> Tuple.first
                            >> Build.view
                            >> Query.fromHtml
                            >> Query.find [ class "header" ]
                            >> Query.children []
                            >> Query.first
                            >> Query.has
                                (iconSelector
                                    { size = "28px"
                                    , image = "ic-exclamation-triangle.svg"
                                    }
                                    ++ [ style [ ( "background-size", "14px 14px" ) ] ]
                                )
                    , test "has passport officer icon" <|
                        let
                            url =
                                "/public/images/passport-officer-ic.svg"
                        in
                        erroringBuild
                            >> Build.view
                            >> Query.fromHtml
                            >> Query.find [ class "not-authorized" ]
                            >> Query.find [ tag "img" ]
                            >> Query.has [ attribute <| Attr.src url ]
                    ]
                ]
            ]
        ]


tooltipGreyHex : String
tooltipGreyHex =
    "#9b9b9b"<|MERGE_RESOLUTION|>--- conflicted
+++ resolved
@@ -213,7 +213,7 @@
                     |> Layout.update
                         (Msgs.SubMsg 1
                             (SubPage.Msgs.BuildMsg
-                                (Build.Msgs.BuildEventsMsg BuildEvents.Opened)
+                                (Build.Msgs.BuildEventsMsg Build.Msgs.Opened)
                             )
                         )
                     |> Tuple.first
@@ -221,14 +221,14 @@
                         (Msgs.SubMsg 1
                             (SubPage.Msgs.BuildMsg
                                 (Build.Msgs.BuildEventsMsg <|
-                                    BuildEvents.Events <|
+                                    Build.Msgs.Events <|
                                         Ok <|
                                             Array.fromList
-                                                [ BuildEvents.StartTask
+                                                [ Models.StartTask
                                                     { source = "stdout"
                                                     , id = "stepid"
                                                     }
-                                                , BuildEvents.Log
+                                                , Models.Log
                                                     { source = "stdout"
                                                     , id = "stepid"
                                                     }
@@ -417,13 +417,8 @@
                                     , image = "ic-add-circle-outline-white.svg"
                                     }
                         }
-<<<<<<< HEAD
-                    , mouseEnterMsg = Msgs.Hover <| Just Models.Trigger
-                    , mouseLeaveMsg = Msgs.Hover Nothing
-=======
-                    , mouseEnterMsg = Build.Msgs.Hover <| Just Build.Msgs.Trigger
+                    , mouseEnterMsg = Build.Msgs.Hover <| Just Models.Trigger
                     , mouseLeaveMsg = Build.Msgs.Hover Nothing
->>>>>>> 095f9e22
                     }
                 ]
             , describe "when history and details witche dwith maual triggering disabled" <|
@@ -496,13 +491,8 @@
                                         }
                             ]
                         }
-<<<<<<< HEAD
-                    , mouseEnterMsg = Msgs.Hover <| Just Models.Trigger
-                    , mouseLeaveMsg = Msgs.Hover Nothing
-=======
-                    , mouseEnterMsg = Build.Msgs.Hover <| Just Build.Msgs.Trigger
+                    , mouseEnterMsg = Build.Msgs.Hover <| Just Models.Trigger
                     , mouseLeaveMsg = Build.Msgs.Hover Nothing
->>>>>>> 095f9e22
                     }
                 ]
             ]
@@ -616,13 +606,8 @@
                                 , image = "ic-abort-circle-outline-white.svg"
                                 }
                     }
-<<<<<<< HEAD
-                , mouseEnterMsg = Msgs.Hover <| Just Models.Abort
-                , mouseLeaveMsg = Msgs.Hover Nothing
-=======
-                , mouseEnterMsg = Build.Msgs.Hover <| Just Build.Msgs.Abort
+                , mouseEnterMsg = Build.Msgs.Hover <| Just Models.Abort
                 , mouseLeaveMsg = Build.Msgs.Hover Nothing
->>>>>>> 095f9e22
                 }
             , describe "build prep section"
                 [ test "when pipeline is not paused, shows a check" <|
@@ -937,19 +922,11 @@
                             >> Query.first
                             >> Event.simulate Event.mouseEnter
                             >> Event.expect
-<<<<<<< HEAD
-                                (Msgs.Hover <| Just <| Models.FirstOccurrence "foo")
+                                (Build.Msgs.Hover <| Just <| Models.FirstOccurrence "foo")
                     , test "no tooltip before 1 second has passed" <|
                         fetchPlanWithGetStepWithFirstOccurrence
                             >> Build.update
-                                (Msgs.Hover <| Just <| Models.FirstOccurrence "foo")
-=======
-                                (Build.Msgs.Hover <| Just <| Build.Msgs.FirstOccurrence "foo")
-                    , test "no tooltip before 1 second has passed" <|
-                        fetchPlanWithGetStepWithFirstOccurrence
-                            >> Build.update
-                                (Build.Msgs.Hover <| Just <| Build.Msgs.FirstOccurrence "foo")
->>>>>>> 095f9e22
+                                (Build.Msgs.Hover <| Just <| Models.FirstOccurrence "foo")
                             >> Tuple.first
                             >> Build.view
                             >> Query.fromHtml
@@ -967,11 +944,7 @@
                             >> Build.update (Build.Msgs.ClockTick 0)
                             >> Tuple.first
                             >> Build.update
-<<<<<<< HEAD
-                                (Msgs.Hover <| Just <| Models.FirstOccurrence "foo")
-=======
-                                (Build.Msgs.Hover <| Just <| Build.Msgs.FirstOccurrence "foo")
->>>>>>> 095f9e22
+                                (Build.Msgs.Hover <| Just <| Models.FirstOccurrence "foo")
                             >> Tuple.first
                             >> Build.update (Build.Msgs.ClockTick 1)
                             >> Tuple.first
@@ -1025,11 +998,7 @@
                     , test "mousing off yellow arrow triggers Hover message" <|
                         fetchPlanWithGetStepWithFirstOccurrence
                             >> Build.update
-<<<<<<< HEAD
-                                (Msgs.Hover <| Just <| Models.FirstOccurrence "foo")
-=======
-                                (Build.Msgs.Hover <| Just <| Build.Msgs.FirstOccurrence "foo")
->>>>>>> 095f9e22
+                                (Build.Msgs.Hover <| Just <| Models.FirstOccurrence "foo")
                             >> Tuple.first
                             >> Build.view
                             >> Query.fromHtml
@@ -1048,11 +1017,7 @@
                             >> Build.update (Build.Msgs.ClockTick 0)
                             >> Tuple.first
                             >> Build.update
-<<<<<<< HEAD
-                                (Msgs.Hover <| Just <| Models.FirstOccurrence "foo")
-=======
-                                (Build.Msgs.Hover <| Just <| Build.Msgs.FirstOccurrence "foo")
->>>>>>> 095f9e22
+                                (Build.Msgs.Hover <| Just <| Models.FirstOccurrence "foo")
                             >> Tuple.first
                             >> Build.update (Build.Msgs.ClockTick 1)
                             >> Tuple.first
@@ -1074,11 +1039,7 @@
                     fetchPlanWithGetStepWithFirstOccurrence
                         >> Build.update (Build.Msgs.ClockTick 0)
                         >> Tuple.first
-<<<<<<< HEAD
-                        >> Build.update (Msgs.Hover <| Just <| Models.FirstOccurrence "foo")
-=======
-                        >> Build.update (Build.Msgs.Hover <| Just <| Build.Msgs.FirstOccurrence "foo")
->>>>>>> 095f9e22
+                        >> Build.update (Build.Msgs.Hover <| Just <| Models.FirstOccurrence "foo")
                         >> Tuple.first
                         >> Build.update (Build.Msgs.ClockTick 1)
                         >> Tuple.first
@@ -1088,19 +1049,11 @@
                         >> Query.count (Expect.equal 1)
                 , test "successful step has a checkmark at the far right" <|
                     fetchPlanWithGetStep
-<<<<<<< HEAD
-                        >> Build.update (Msgs.BuildEventsMsg Msgs.Opened)
-                        >> Tuple.first
-                        >> Build.update
-                            (Msgs.BuildEventsMsg <|
-                                Msgs.Events <|
-=======
-                        >> Build.update (Build.Msgs.BuildEventsMsg BuildEvents.Opened)
+                        >> Build.update (Build.Msgs.BuildEventsMsg Build.Msgs.Opened)
                         >> Tuple.first
                         >> Build.update
                             (Build.Msgs.BuildEventsMsg <|
-                                BuildEvents.Events <|
->>>>>>> 095f9e22
+                                Build.Msgs.Events <|
                                     Ok <|
                                         Array.fromList
                                             [ Models.FinishGet
@@ -1125,19 +1078,11 @@
                             )
                 , test "get step lists resource version on the right" <|
                     fetchPlanWithGetStep
-<<<<<<< HEAD
-                        >> Build.update (Msgs.BuildEventsMsg Msgs.Opened)
-                        >> Tuple.first
-                        >> Build.update
-                            (Msgs.BuildEventsMsg <|
-                                Msgs.Events <|
-=======
-                        >> Build.update (Build.Msgs.BuildEventsMsg BuildEvents.Opened)
+                        >> Build.update (Build.Msgs.BuildEventsMsg Build.Msgs.Opened)
                         >> Tuple.first
                         >> Build.update
                             (Build.Msgs.BuildEventsMsg <|
-                                BuildEvents.Events <|
->>>>>>> 095f9e22
+                                Build.Msgs.Events <|
                                     Ok <|
                                         Array.fromList
                                             [ Models.FinishGet
@@ -1157,13 +1102,8 @@
                 , test "running step has loading spinner at the right" <|
                     fetchPlanWithTaskStep
                         >> Build.update
-<<<<<<< HEAD
-                            (Msgs.BuildEventsMsg <|
-                                Msgs.Events <|
-=======
                             (Build.Msgs.BuildEventsMsg <|
-                                BuildEvents.Events <|
->>>>>>> 095f9e22
+                                Build.Msgs.Events <|
                                     Ok <|
                                         Array.fromList
                                             [ Models.StartTask
@@ -1187,19 +1127,11 @@
                             ]
                 , test "failing step has an X at the far right" <|
                     fetchPlanWithGetStep
-<<<<<<< HEAD
-                        >> Build.update (Msgs.BuildEventsMsg Msgs.Opened)
-                        >> Tuple.first
-                        >> Build.update
-                            (Msgs.BuildEventsMsg <|
-                                Msgs.Events <|
-=======
-                        >> Build.update (Build.Msgs.BuildEventsMsg BuildEvents.Opened)
+                        >> Build.update (Build.Msgs.BuildEventsMsg Build.Msgs.Opened)
                         >> Tuple.first
                         >> Build.update
                             (Build.Msgs.BuildEventsMsg <|
-                                BuildEvents.Events <|
->>>>>>> 095f9e22
+                                Build.Msgs.Events <|
                                     Ok <|
                                         Array.fromList
                                             [ Models.FinishGet
@@ -1224,19 +1156,11 @@
                             )
                 , test "erroring step has orange exclamation triangle at right" <|
                     fetchPlanWithGetStep
-<<<<<<< HEAD
-                        >> Build.update (Msgs.BuildEventsMsg Msgs.Opened)
-                        >> Tuple.first
-                        >> Build.update
-                            (Msgs.BuildEventsMsg <|
-                                Msgs.Events <|
-=======
-                        >> Build.update (Build.Msgs.BuildEventsMsg BuildEvents.Opened)
+                        >> Build.update (Build.Msgs.BuildEventsMsg Build.Msgs.Opened)
                         >> Tuple.first
                         >> Build.update
                             (Build.Msgs.BuildEventsMsg <|
-                                BuildEvents.Events <|
->>>>>>> 095f9e22
+                                Build.Msgs.Events <|
                                     Ok <|
                                         Array.fromList
                                             [ Models.Error
@@ -1263,23 +1187,14 @@
                         erroringBuild =
                             fetchPlanWithGetStep
                                 >> Build.update
-<<<<<<< HEAD
-                                    (Msgs.BuildEventsMsg Msgs.Errored)
-=======
-                                    (Build.Msgs.BuildEventsMsg BuildEvents.Errored)
->>>>>>> 095f9e22
+                                    (Build.Msgs.BuildEventsMsg Build.Msgs.Errored)
                                 >> Tuple.first
                     in
                     [ test "has orange exclamation triangle at left" <|
                         erroringBuild
                             >> Build.update
-<<<<<<< HEAD
-                                (Msgs.BuildEventsMsg <|
-                                    Msgs.Events <|
-=======
                                 (Build.Msgs.BuildEventsMsg <|
-                                    BuildEvents.Events <|
->>>>>>> 095f9e22
+                                    Build.Msgs.Events <|
                                         Ok <|
                                             Array.fromList
                                                 [ Models.BuildError
