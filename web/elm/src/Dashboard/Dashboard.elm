module Dashboard.Dashboard exposing
    ( Model
    , handleCallback
    , handleDelivery
    , init
    , subscriptions
    , update
    , view
    )

import Callback exposing (Callback(..))
import Char
import Concourse.Cli as Cli
import Concourse.PipelineStatus as PipelineStatus exposing (PipelineStatus(..))
import Dashboard.Details as Details
import Dashboard.Footer as Footer
import Dashboard.Group as Group
import Dashboard.Models as Models
import Dashboard.Msgs as Msgs exposing (Msg(..))
import Dashboard.Styles as Styles
import Dashboard.SubState as SubState
import Dashboard.Text as Text
import Effects exposing (Effect(..))
import Html exposing (Html)
import Html.Attributes
    exposing
        ( attribute
        , class
        , classList
        , draggable
        , href
        , id
        , src
        , style
        )
<<<<<<< HEAD
import Html.Events exposing (onMouseEnter, onMouseLeave)
import Http
=======
import Html.Styled.Events exposing (onMouseEnter, onMouseLeave)
>>>>>>> 0d5e8be9
import Monocle.Common exposing ((<|>), (=>))
import Monocle.Lens
import Monocle.Optional
import MonocleHelpers exposing (..)
import Regex exposing (HowMany(All), regex, replace)
import RemoteData
import Routes
import ScreenSize
import Simple.Fuzzy exposing (filter, match, root)
import Subscription exposing (Delivery(..), Interval(..), Subscription(..))
import TopBar.Model
import TopBar.Msgs
import TopBar.Styles
import TopBar.TopBar as TopBar
import UserState exposing (UserState)


type alias Flags =
    { turbulencePath : String
    , searchType : Routes.SearchType
    , pipelineRunningKeyframes : String
    }


type DashboardError
    = Turbulence String


type alias Model =
    Footer.Model
        (TopBar.Model.Model
            { state : RemoteData.RemoteData DashboardError SubState.SubState
            , turbulencePath : String
            , hoveredPipeline : Maybe Models.Pipeline
            , pipelineRunningKeyframes : String
            , hoveredTopCliIcon : Maybe Cli.Cli
            , userState : UserState.UserState
            }
        )


substateOptional : Monocle.Optional.Optional Model SubState.SubState
substateOptional =
    Monocle.Optional.Optional (.state >> RemoteData.toMaybe) (\s m -> { m | state = RemoteData.Success s })


init : Flags -> ( Model, List Effect )
init flags =
    let
        ( topBar, topBarEffects ) =
            TopBar.init { route = Routes.Dashboard { searchType = flags.searchType } }
    in
    ( { state = RemoteData.NotAsked
      , turbulencePath = flags.turbulencePath
      , hoveredPipeline = Nothing
      , pipelineRunningKeyframes = flags.pipelineRunningKeyframes
      , groups = []
      , hoveredCliIcon = Nothing
      , hoveredTopCliIcon = Nothing
      , version = ""
      , userState = UserState.UserStateUnknown
      , hideFooter = False
      , hideFooterCounter = 0
      , showHelp = False
      , isUserMenuExpanded = topBar.isUserMenuExpanded
      , isPinMenuExpanded = topBar.isPinMenuExpanded
      , middleSection = topBar.middleSection
      , teams = topBar.teams
      , screenSize = topBar.screenSize
      , highDensity = topBar.highDensity
      }
    , [ FetchData
      , PinTeamNames Group.stickyHeaderConfig
      , SetTitle <| "Dashboard" ++ " - "
      , GetScreenSize
      ]
        ++ topBarEffects
    )


handleCallback : Callback -> ( Model, List Effect ) -> ( Model, List Effect )
handleCallback msg =
    TopBar.handleCallback msg >> handleCallbackWithoutTopBar msg


handleCallbackWithoutTopBar : Callback -> ( Model, List Effect ) -> ( Model, List Effect )
handleCallbackWithoutTopBar msg ( model, effects ) =
    case msg of
        APIDataFetched (Err _) ->
            ( { model | state = RemoteData.Failure (Turbulence model.turbulencePath) }, effects )

        APIDataFetched (Ok ( now, apiData )) ->
            let
                groups =
                    Group.groups apiData

                noPipelines =
                    List.isEmpty <| List.concatMap .pipelines groups

                newModel =
                    case model.state of
                        RemoteData.Success substate ->
                            { model
                                | state =
                                    RemoteData.Success (SubState.tick now substate)
                            }

                        _ ->
                            { model
                                | state =
                                    RemoteData.Success
                                        { now = now
                                        , dragState = Group.NotDragging
                                        , dropState = Group.NotDropping
                                        }
                            }

                userState =
                    case apiData.user of
                        Just u ->
                            UserState.UserStateLoggedIn u

                        Nothing ->
                            UserState.UserStateLoggedOut
            in
            if model.highDensity && noPipelines then
                ( { newModel
                    | highDensity = False
                    , groups = groups
                    , version = apiData.version
                    , userState = userState
                  }
                , effects ++ [ ModifyUrl <| Routes.toString <| Routes.dashboardRoute False ]
                )

            else
                ( { newModel
                    | groups = groups
                    , version = apiData.version
                    , userState = userState
                  }
                , effects
                )

        LoggedOut (Ok ()) ->
            ( { model | userState = UserState.UserStateLoggedOut }
            , effects
                ++ [ NavigateTo <| Routes.toString <| Routes.dashboardRoute model.highDensity
                   , FetchData
                   ]
            )

        LoggedOut (Err err) ->
            flip always (Debug.log "failed to log out" err) <|
                ( model, effects )

        ScreenResized size ->
            let
                newSize =
                    ScreenSize.fromWindowSize size
            in
            ( { model | screenSize = newSize }, effects )

        _ ->
            ( model, effects )


handleDelivery : Delivery -> ( Model, List Effect ) -> ( Model, List Effect )
handleDelivery delivery =
    TopBar.handleDelivery delivery >> handleDeliveryWithoutTopBar delivery


handleDeliveryWithoutTopBar : Delivery -> ( Model, List Effect ) -> ( Model, List Effect )
handleDeliveryWithoutTopBar delivery ( model, effects ) =
    case delivery of
        KeyDown keycode ->
            handleKeyPressed (Char.fromCode keycode) ( model, effects )

        Moused ->
            ( Footer.showFooter model, effects )

        ClockTicked OneSecond time ->
            ( let
                newModel =
                    Footer.tick model
              in
              { newModel | state = RemoteData.map (SubState.tick time) newModel.state }
            , effects
            )

        ClockTicked FiveSeconds _ ->
            ( model, effects ++ [ FetchData ] )

        _ ->
            ( model, effects )


update : Msg -> ( Model, List Effect ) -> ( Model, List Effect )
update msg ( model, effects ) =
    case msg of
        TogglePipelinePaused pipeline ->
            ( model, effects ++ [ SendTogglePipelineRequest pipeline ] )

        DragStart teamName index ->
            let
                newModel =
                    { model | state = RemoteData.map (\s -> { s | dragState = Group.Dragging teamName index }) model.state }
            in
            ( newModel, effects )

        DragOver teamName index ->
            let
                newModel =
                    { model | state = RemoteData.map (\s -> { s | dropState = Group.Dropping index }) model.state }
            in
            ( newModel, effects )

        TooltipHd pipelineName teamName ->
            ( model, effects ++ [ ShowTooltipHd ( pipelineName, teamName ) ] )

        Tooltip pipelineName teamName ->
            ( model, effects ++ [ ShowTooltip ( pipelineName, teamName ) ] )

        DragEnd ->
            let
                updatePipelines :
                    ( Group.PipelineIndex, Group.PipelineIndex )
                    -> Group.Group
                    -> ( Group.Group, List Effect )
                updatePipelines ( dragIndex, dropIndex ) group =
                    let
                        newGroup =
                            Group.shiftPipelines dragIndex dropIndex group
                    in
                    ( newGroup
                    , [ SendOrderPipelinesRequest newGroup.teamName newGroup.pipelines ]
                    )

                dragDropOptional : Monocle.Optional.Optional Model ( Group.DragState, Group.DropState )
                dragDropOptional =
                    substateOptional
                        =|> Monocle.Lens.tuple
                                Details.dragStateLens
                                Details.dropStateLens

                dragDropIndexOptional : Monocle.Optional.Optional Model ( Group.PipelineIndex, Group.PipelineIndex )
                dragDropIndexOptional =
                    dragDropOptional
                        => Monocle.Optional.zip
                            Group.dragIndexOptional
                            Group.dropIndexOptional

                groupsLens : Monocle.Lens.Lens Model (List Group.Group)
                groupsLens =
                    Monocle.Lens.Lens .groups (\b a -> { a | groups = b })

                groupOptional : Monocle.Optional.Optional Model Group.Group
                groupOptional =
                    (substateOptional
                        =|> Details.dragStateLens
                        => Group.teamNameOptional
                    )
                        >>= (\teamName ->
                                groupsLens
                                    <|= Group.findGroupOptional teamName
                            )

                bigOptional : Monocle.Optional.Optional Model ( ( Group.PipelineIndex, Group.PipelineIndex ), Group.Group )
                bigOptional =
                    Monocle.Optional.tuple
                        dragDropIndexOptional
                        groupOptional

                ( newModel, unAccumulatedEffects ) =
                    model
                        |> modifyWithEffect bigOptional
                            (\( t, g ) ->
                                let
                                    ( newG, msg ) =
                                        updatePipelines t g
                                in
                                ( ( t, newG ), msg )
                            )
                        |> Tuple.mapFirst (dragDropOptional.set ( Group.NotDragging, Group.NotDropping ))
            in
            ( newModel, effects ++ unAccumulatedEffects )

        PipelineButtonHover state ->
            ( { model | hoveredPipeline = state }, effects )

        CliHover state ->
            ( { model | hoveredCliIcon = state }, effects )

        TopCliHover state ->
            ( { model | hoveredTopCliIcon = state }, effects )

        FromTopBar m ->
            let
                ( newModel, topBarEffects ) =
                    TopBar.update m ( model, effects )
            in
            case m of
                TopBar.Msgs.LogOut ->
                    ( { newModel | state = RemoteData.NotAsked }, topBarEffects )

                _ ->
                    ( newModel, topBarEffects )


subscriptions : Model -> List Subscription
subscriptions model =
    [ OnClockTick OneSecond
    , OnClockTick FiveSeconds
    , OnMouse
    , OnKeyDown
    , OnWindowResize
    ]


view : UserState -> Model -> Html Msg
view userState model =
    Html.div []
        [ Html.div
            [ style TopBar.Styles.pageIncludingTopBar, id "page-including-top-bar" ]
<<<<<<< HEAD
            [ Html.map FromTopBar <| TopBar.view userState TopBar.Model.None model.topBar
=======
            [ Html.map FromTopBar (TopBar.view userState TopBar.Model.None model)
>>>>>>> 0d5e8be9
            , Html.div [ id "page-below-top-bar", style TopBar.Styles.pageBelowTopBar ]
                [ dashboardView model
                ]
            ]
        ]


dashboardView : Model -> Html Msg
dashboardView model =
    let
        mainContent =
            case model.state of
                RemoteData.NotAsked ->
                    [ Html.text "" ]

                RemoteData.Loading ->
                    [ Html.text "" ]

                RemoteData.Failure (Turbulence path) ->
                    [ turbulenceView path ]

                RemoteData.Success substate ->
                    [ Html.div
                        [ class "dashboard-content" ]
                      <|
                        welcomeCard model
                            ++ pipelinesView
                                { groups = model.groups
                                , substate = substate
                                , query = TopBar.query model
                                , hoveredPipeline = model.hoveredPipeline
                                , pipelineRunningKeyframes =
                                    model.pipelineRunningKeyframes
                                , userState = model.userState
                                , highDensity = model.highDensity
                                }
                    ]
                        ++ Footer.view model
    in
    Html.div
        [ classList
            [ ( .pageBodyClass Group.stickyHeaderConfig, True )
            , ( "dashboard-hd", model.highDensity )
            ]
        ]
        mainContent


welcomeCard :
    { a
        | hoveredTopCliIcon : Maybe Cli.Cli
        , groups : List Group.Group
        , userState : UserState.UserState
    }
    -> List (Html Msg)
welcomeCard { hoveredTopCliIcon, groups, userState } =
    let
        noPipelines =
            List.isEmpty (groups |> List.concatMap .pipelines)

        cliIcon : Maybe Cli.Cli -> Cli.Cli -> Html Msg
        cliIcon hoveredTopCliIcon cli =
            Html.a
                [ href (Cli.downloadUrl cli)
                , attribute "aria-label" <| Cli.label cli
                , style <|
                    Styles.topCliIcon
                        { hovered = hoveredTopCliIcon == Just cli
                        , cli = cli
                        }
                , id <| "top-cli-" ++ Cli.id cli
                , onMouseEnter <| TopCliHover <| Just cli
                , onMouseLeave <| TopCliHover Nothing
                ]
                []
    in
    if noPipelines then
        [ Html.div
            [ id "welcome-card"
            , style Styles.welcomeCard
            ]
            [ Html.div
                [ style Styles.welcomeCardTitle ]
                [ Html.text Text.welcome ]
            , Html.div
                [ style Styles.welcomeCardBody ]
              <|
                [ Html.div
                    [ style
                        [ ( "display", "flex" )
                        , ( "align-items", "center" )
                        ]
                    ]
                  <|
                    [ Html.div
                        [ style [ ( "margin-right", "10px" ) ] ]
                        [ Html.text Text.cliInstructions ]
                    ]
                        ++ List.map (cliIcon hoveredTopCliIcon) Cli.clis
                , Html.div
                    []
                    [ Html.text Text.setPipelineInstructions ]
                ]
                    ++ loginInstruction userState
            , Html.pre
                [ style Styles.asciiArt ]
                [ Html.text Text.asciiArt ]
            ]
        ]

    else
        []


loginInstruction : UserState.UserState -> List (Html Msg)
loginInstruction userState =
    case userState of
        UserState.UserStateLoggedIn _ ->
            []

        _ ->
            [ Html.div
                [ id "login-instruction"
                , style [ ( "line-height", "42px" ) ]
                ]
                [ Html.text "login "
                , Html.a
                    [ href "/login"
                    , style [ ( "text-decoration", "underline" ) ]
                    ]
                    [ Html.text "here" ]
                ]
            ]


noResultsView : String -> Html Msg
noResultsView query =
    let
        boldedQuery =
            Html.span [ class "monospace-bold" ] [ Html.text query ]
    in
    Html.div
        [ class "no-results"
        , style Styles.noResults
        ]
        [ Html.text "No results for "
        , boldedQuery
        , Html.text " matched your search."
        ]


helpView : { a | showHelp : Bool } -> Html Msg
helpView { showHelp } =
    Html.div
        [ classList
            [ ( "keyboard-help", True )
            , ( "hidden", not showHelp )
            ]
        ]
        [ Html.div
            [ class "help-title" ]
            [ Html.text "keyboard shortcuts" ]
        , Html.div
            [ class "help-line" ]
            [ Html.div
                [ class "keys" ]
                [ Html.span
                    [ class "key" ]
                    [ Html.text "/" ]
                ]
            , Html.text "search"
            ]
        , Html.div [ class "help-line" ]
            [ Html.div
                [ class "keys" ]
                [ Html.span
                    [ class "key" ]
                    [ Html.text "?" ]
                ]
            , Html.text "hide/show help"
            ]
        ]


turbulenceView : String -> Html Msg
turbulenceView path =
    Html.div
        [ class "error-message" ]
        [ Html.div [ class "message" ]
            [ Html.img [ src path, class "seatbelt" ] []
            , Html.p [] [ Html.text "experiencing turbulence" ]
            , Html.p [ class "explanation" ] []
            ]
        ]


pipelinesView :
    { groups : List Group.Group
    , substate : SubState.SubState
    , hoveredPipeline : Maybe Models.Pipeline
    , pipelineRunningKeyframes : String
    , query : String
    , userState : UserState.UserState
    , highDensity : Bool
    }
    -> List (Html Msg)
pipelinesView { groups, substate, hoveredPipeline, pipelineRunningKeyframes, query, userState, highDensity } =
    let
        filteredGroups =
            groups |> filter query |> List.sortWith Group.ordering

        groupsToDisplay =
            if List.all (String.startsWith "team:") (filterTerms query) then
                filteredGroups

            else
                filteredGroups |> List.filter (.pipelines >> List.isEmpty >> not)

        groupViews =
            if highDensity then
                groupsToDisplay
                    |> List.map (Group.hdView pipelineRunningKeyframes)

            else
                groupsToDisplay
                    |> List.map
                        (Group.view
                            { dragState = substate.dragState
                            , dropState = substate.dropState
                            , now = substate.now
                            , hoveredPipeline = hoveredPipeline
                            , pipelineRunningKeyframes = pipelineRunningKeyframes
                            }
                        )
    in
    if List.isEmpty groupViews && not (String.isEmpty query) then
        [ noResultsView (toString query) ]

    else
        groupViews


handleKeyPressed : Char -> ( Footer.Model r, List Effect ) -> ( Footer.Model r, List Effect )
handleKeyPressed key ( model, effects ) =
    case key of
        '/' ->
            ( model, effects )

        '?' ->
            ( Footer.toggleHelp model, effects )

        _ ->
            ( Footer.showFooter model, effects )


filterTerms : String -> List String
filterTerms =
    replace All (regex "team:\\s*") (\_ -> "team:")
        >> replace All (regex "status:\\s*") (\_ -> "status:")
        >> String.words
        >> List.filter (not << String.isEmpty)


filter : String -> List Group.Group -> List Group.Group
filter =
    filterTerms >> flip (List.foldl filterGroupsByTerm)


filterPipelinesByTerm : String -> Group.Group -> Group.Group
filterPipelinesByTerm term ({ pipelines } as group) =
    let
        searchStatus =
            String.startsWith "status:" term

        statusSearchTerm =
            if searchStatus then
                String.dropLeft 7 term

            else
                term

        filterByStatus =
            fuzzySearch (.status >> PipelineStatus.show) statusSearchTerm pipelines
    in
    { group
        | pipelines =
            if searchStatus then
                filterByStatus

            else
                fuzzySearch .name term pipelines
    }


filterGroupsByTerm : String -> List Group.Group -> List Group.Group
filterGroupsByTerm term groups =
    let
        searchTeams =
            String.startsWith "team:" term

        teamSearchTerm =
            if searchTeams then
                String.dropLeft 5 term

            else
                term
    in
    if searchTeams then
        fuzzySearch .teamName teamSearchTerm groups

    else
        groups |> List.map (filterPipelinesByTerm term)


fuzzySearch : (a -> String) -> String -> List a -> List a
fuzzySearch map needle records =
    let
        negateSearch =
            String.startsWith "-" needle
    in
    if negateSearch then
        List.filter (not << Simple.Fuzzy.match needle << map) records

    else
        List.filter (Simple.Fuzzy.match needle << map) records<|MERGE_RESOLUTION|>--- conflicted
+++ resolved
@@ -33,12 +33,7 @@
         , src
         , style
         )
-<<<<<<< HEAD
 import Html.Events exposing (onMouseEnter, onMouseLeave)
-import Http
-=======
-import Html.Styled.Events exposing (onMouseEnter, onMouseLeave)
->>>>>>> 0d5e8be9
 import Monocle.Common exposing ((<|>), (=>))
 import Monocle.Lens
 import Monocle.Optional
@@ -363,11 +358,7 @@
     Html.div []
         [ Html.div
             [ style TopBar.Styles.pageIncludingTopBar, id "page-including-top-bar" ]
-<<<<<<< HEAD
-            [ Html.map FromTopBar <| TopBar.view userState TopBar.Model.None model.topBar
-=======
-            [ Html.map FromTopBar (TopBar.view userState TopBar.Model.None model)
->>>>>>> 0d5e8be9
+            [ Html.map FromTopBar <| TopBar.view userState TopBar.Model.None model
             , Html.div [ id "page-below-top-bar", style TopBar.Styles.pageBelowTopBar ]
                 [ dashboardView model
                 ]
