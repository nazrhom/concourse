--- conflicted
+++ resolved
@@ -10,13 +10,8 @@
     , view
     )
 
-<<<<<<< HEAD
-import Build.Msgs exposing (HoveredButton(..), Msg(..))
-=======
-import AnimationFrame
 import Build.Models as Models exposing (Model, OutputModel, Page(..))
-import Build.Msgs exposing (Hoverable(..), Msg(..), StepID)
->>>>>>> 3d18beb0
+import Build.Msgs exposing (Hoverable(..), Msg(..))
 import Build.Output
 import Build.StepTree as StepTree
 import Build.Styles as Styles
