--- conflicted
+++ resolved
@@ -276,15 +276,14 @@
     "#333333"
 
 
-<<<<<<< HEAD
 errorLog : String
 errorLog =
     "#e74c3c"
-=======
+
+
 retryTabText : String
 retryTabText =
     "#f5f5f5"
->>>>>>> 4e44508f
 
 
 statusColor : PipelineStatus -> String
